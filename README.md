--- conflicted
+++ resolved
@@ -68,12 +68,10 @@
 
 1. Clone the repository to your local system:
 
-<<<<<<< HEAD
 ## Automatic Setup:
 ```bash
 npm run setup
 ```
-=======
    ```bash
    git clone git@github.com:AOSSIE-Org/PictoPy.git
    ```
@@ -81,7 +79,6 @@
    ```bash
    cd PictoPy
    ```
->>>>>>> 20bd2563
 
 ## Manual Setup:
 1. Navigate to the frontend directory:
