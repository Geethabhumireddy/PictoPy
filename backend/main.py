--- conflicted
+++ resolved
@@ -22,13 +22,10 @@
 import os
 
 
-<<<<<<< HEAD
-=======
 thumbnails_dir = os.path.join("images", "PictoPy.thumbnails")
 os.makedirs(thumbnails_dir, exist_ok=True)
 
 
->>>>>>> fdbd6404
 @asynccontextmanager
 async def lifespan(app: FastAPI):
     create_YOLO_mappings()
