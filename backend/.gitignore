**/*.db

# Python
__pycache__/
*.py[cod]
*$py.class

# Distribution / packaging
.Python
build/
develop-eggs/

downloads/
eggs/
.eggs/
lib/
lib64/
parts/
sdist/
var/
wheels/
pip-wheel-metadata/
share/python-wheels/
*.egg-info/
.installed.cfg
*.egg
MANIFEST

# PyInstaller
#  Usually these files are written by a python script from a template
#  before PyInstaller builds the exe, so as to inject date/other infos into it.
*.manifest
*.spec

# Installer logs
pip-log.txt
pip-delete-this-directory.txt

# Unit test / coverage reports
htmlcov/
.tox/
.nox/
.coverage
.coverage.*
.cache
nosetests.xml
coverage.xml
*.cover
*.py,cover
.hypothesis/
.pytest_cache/

# Translations
*.mo
*.pot

# Django stuff:
*.log
local_settings.py
db.sqlite3
db.sqlite3-journal

# Flask stuff:
instance/
.webassets-cache

# Scrapy stuff:
.scrapy

# Sphinx documentation
docs/_build/

# PyBuilder
target/

# Jupyter Notebook
.ipynb_checkpoints

# IPython
profile_default/
ipython_config.py

# pyenv
.python-version

# pipenv
#   According to pypa/pipenv#598, it is recommended to include Pipfile.lock in version control.
#   However, in case of collaboration, if having platform-specific dependencies or dependencies
#   having no cross-platform support, pipenv may install dependencies that don't work, or not
#   install all needed dependencies.
#Pipfile.lock

# PEP 582; used by e.g. github.com/David-OConnor/pyflow
__pypackages__/

# Celery stuff
celerybeat-schedule
celerybeat.pid

# SageMath parsed files
*.sage.py

# Environments
.env
.venv
env/
venv/
ENV/
env.bak/
venv.bak/

# Spyder project settings
.spyderproject
.spyproject

# Rope project settings
.ropeproject

# mkdocs documentation
/site

# mypy
.mypy_cache/
.dmypy.json
dmypy.json

# Pyre type checker
.pyre/

# pytype static type analyzer
.pytype/

# Cython debug symbols
<<<<<<< HEAD
cython_debug/
=======
cython_debug/

images/

dist/
tests/inputs/PictoPy.thumbnails/
>>>>>>> e486223c
<|MERGE_RESOLUTION|>--- conflicted
+++ resolved
@@ -131,13 +131,10 @@
 .pytype/
 
 # Cython debug symbols
-<<<<<<< HEAD
 cython_debug/
-=======
-cython_debug/
+
 
 images/
 
 dist/
-tests/inputs/PictoPy.thumbnails/
->>>>>>> e486223c
+tests/inputs/PictoPy.thumbnails/