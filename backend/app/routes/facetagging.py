from fastapi import APIRouter, Query, File, UploadFile, Form, WebSocket
from fastapi.responses import JSONResponse
from app.database.faces import get_all_face_embeddings
from app.database.images import get_path_from_id
from app.facecluster.init_face_cluster import get_face_cluster
from app.facenet.preprocess import cosine_similarity
from app.utils.path_id_mapping import get_id_from_path
from app.facenet.facenet import extract_face_embeddings, detect_faces
from app.yolov8.YOLOv8 import YOLOv8
from app.config.settings import DEFAULT_FACE_DETECTION_MODEL
import os
import tempfile
import uuid
import cv2
import base64
import json
import asyncio

webcam_locks = {}

router = APIRouter()


@router.get("/match")
def face_matching():
    try:
        all_embeddings = get_all_face_embeddings()

        similar_pairs = []

        for i, img1_data in enumerate(all_embeddings):
            for j, img2_data in enumerate(all_embeddings):
                if i >= j:
                    continue

                for embedding1 in img1_data["embeddings"]:
                    for embedding2 in img2_data["embeddings"]:
                        similarity = cosine_similarity(embedding1, embedding2)
                        if similarity >= 0.5:
                            img1 = img1_data["image_path"].split("/")[-1]
                            img2 = img2_data["image_path"].split("/")[-1]
                            similar_pairs.append(
                                {
                                    "image1": img1,
                                    "image2": img2,
                                    "similarity": float(similarity),
                                }
                            )
                            break
                    else:
                        continue
                    break

        return JSONResponse(
            status_code=200,
            content={
                "data": {"similar_pairs": similar_pairs},
                "message": "Successfully matched face embeddings",
                "success": True,
            },
        )

    except Exception as e:
        return JSONResponse(
            status_code=500,
            content={
                "status_code": 500,
                "content": {
                    "success": False,
                    "error": "Internal server error",
                    "message": str(e),
                },
            },
        )


@router.get("/clusters")
def face_clusters():
    try:
        cluster = get_face_cluster()
        raw_clusters = cluster.get_clusters()

        # Convert image IDs to paths
        formatted_clusters = {}
        for cluster_id, image_ids in raw_clusters.items():
            formatted_clusters[int(cluster_id)] = [
                get_path_from_id(image_id) for image_id in image_ids
            ]

        return JSONResponse(
            status_code=200,
            content={
                "data": {"clusters": formatted_clusters},
                "message": "Successfully retrieved face clusters",
                "success": True,
            },
        )
    except Exception as e:
        return JSONResponse(
            status_code=500,
            content={
                "status_code": 500,
                "content": {
                    "success": False,
                    "error": "Internal server error",
                    "message": str(e),
                },
            },
        )


@router.get("/related-images")
def get_related_images(path: str = Query(..., description="full path to the image")):
    try:
        cluster = get_face_cluster()
        image_id = get_id_from_path(path)
        related_image_ids = cluster.get_related_images(image_id)
<<<<<<< HEAD
        related_image_paths = [get_path_from_id(
            id) for id in related_image_ids]
=======
        related_image_paths = [get_path_from_id(id) for id in related_image_ids]
>>>>>>> df170cd4

        return JSONResponse(
            status_code=200,
            content={
                "data": {"related_images": related_image_paths},
                "message": f"Successfully retrieved related images for {path}",
                "success": True,
            },
        )
    except Exception as e:
        return JSONResponse(
            status_code=500,
            content={
                "status_code": 500,
                "content": {
                    "success": False,
                    "error": "Internal server error",
<<<<<<< HEAD
                    "message": str(e)
                }
            }
        )


async def process_face_search(image_path, threshold=0.5):
    try:
        query_embeddings = extract_face_embeddings(image_path)

        if query_embeddings == "no_person":
            return False, None, "No person detected in the image"

        if not query_embeddings or len(query_embeddings) == 0:
            return False, None, "No faces detected in the image"

        all_embeddings = get_all_face_embeddings()

        if not all_embeddings:
            return True, {"matches": [], "count": 0}, "No face embeddings found in the database"

        matches = []
        for db_face in all_embeddings:
            image_path = db_face["image_path"]
            db_embeddings = db_face["embeddings"]

            max_similarity = 0
            for query_face in query_embeddings:
                for db_face_emb in db_embeddings:
                    similarity = cosine_similarity(query_face, db_face_emb)
                    max_similarity = max(max_similarity, similarity)

            if max_similarity >= threshold:
                matches.append({
                    "path": image_path,
                    "similarity": float(max_similarity)
                })

        matches.sort(key=lambda x: x["similarity"], reverse=True)

        return True, {"matches": matches, "count": len(matches)}, None

    except Exception as e:
        return False, None, str(e)


@router.post("/search-by-face")
async def search_by_face(
    file: UploadFile = File(...),
    threshold: float = Form(0.6)
):
    temp_file_path = os.path.join(tempfile.gettempdir(
    ), f"{uuid.uuid4()}{os.path.splitext(file.filename or '.jpg')[1]}")

    try:
        with open(temp_file_path, "wb") as temp_file:
            content = await file.read()
            temp_file.write(content)

        success, result_data, error_message = await process_face_search(temp_file_path, threshold)

        if not success:
            return JSONResponse(
                status_code=400,
                content={
                    "success": False,
                    "error": "No faces detected",
                    "message": error_message
                }
            )

        return JSONResponse(
            status_code=200,
            content={
                "data": result_data,
                "message": f"Found {result_data['count']} images with similar faces",
                "success": True
            }
        )

    except Exception as e:
        import traceback
        print(f"Error in search-by-face: {str(e)}")
        print(traceback.format_exc())
        return JSONResponse(
            status_code=500,
            content={
                "success": False,
                "error": "Internal server error",
                "message": str(e)
            }
        )
    finally:
        if os.path.exists(temp_file_path):
            os.remove(temp_file_path)


@router.websocket("/webcam-feed/{client_id}")
async def webcam_feed(websocket: WebSocket, client_id: str):
    await websocket.accept()
    print(f"WebSocket connection accepted for client: {client_id}")
    webcam_feed.last_time = 0

    # Check if the camera is already in use.
    if client_id in webcam_locks:
        print(f"Camera already in use by client: {client_id}")
        try:
            await websocket.send_json({"event": "error", "message": "Camera already in use"})
            await websocket.close()
        except Exception as e:
            print(f"Error sending 'camera in use' message: {e}")
        return

    # Lock the camera.
    webcam_locks[client_id] = True
    cap = None
    camera_opened = False

    try:
        # Try to open the camera.
        max_attempts = 2
        for attempt in range(max_attempts):
            try:
                for camera_index in range(3):
                    print(f"Trying to open camera at index {camera_index}")
                    # Make sure any previous attempts are released first
                    if cap:
                        cap.release()
                        cap = None

                    cap = cv2.VideoCapture(camera_index)
                    if cap and cap.isOpened():
                        cap.set(cv2.CAP_PROP_FRAME_WIDTH, 1280)
                        cap.set(cv2.CAP_PROP_FRAME_HEIGHT, 720)
                        cap.set(cv2.CAP_PROP_FPS, 30)

                        ret, test_frame = cap.read()
                        if not ret:
                            print(
                                f"Camera at index {camera_index} opened but read failed")
                            cap.release()
                            cap = None
                            continue

                        print(
                            f"Successfully opened camera at index {camera_index}")
                        camera_opened = True
                        break
                    else:
                        print(f"Failed to open camera at index {camera_index}")
                        if cap:
                            cap.release()
                            cap = None

                if camera_opened:
                    break

                print(
                    f"Camera open attempt {attempt+1} failed, waiting before retry")
                await asyncio.sleep(1)

            except Exception as e:
                print(f"Error opening camera (attempt {attempt+1}): {e}")
                if cap:
                    cap.release()
                    cap = None
                await asyncio.sleep(1)

        # Check if camera is successfully opened
        if not camera_opened or not cap or not cap.isOpened():
            print("Could not open any webcam")
            try:
                await websocket.send_json({"event": "error", "message": "Could not open webcam"})
            except Exception as e:
                print(f"Error sending 'could not open webcam' message: {e}")

            # Remove lock if failed
            if client_id in webcam_locks:
                del webcam_locks[client_id]

            try:
                await websocket.close()
            except Exception as e:
                print(f"Error closing websocket: {e}")
            return

        # Initialize YOLO Model
        yolov8_detector = YOLOv8(
            DEFAULT_FACE_DETECTION_MODEL, conf_thres=0.3, iou_thres=0.3)
        print(f"Sending connected event to client {client_id}")

        try:
            await websocket.send_json({"event": "connected", "message": "Camera connected successfully"})
            print(f"Connected event sent to client {client_id}")
        except Exception as e:
            print(f"Error sending connected message: {e}")
            # if Client disconnected, exit
            if cap:
                cap.release()
            if client_id in webcam_locks:
                del webcam_locks[client_id]
            return

        # loop for processing frames
        while True:
            try:
                try:
                    data = await asyncio.wait_for(websocket.receive_text(), timeout=0.001)
                    command = json.loads(data)

                    if command.get("action") == "close":
                        print(
                            f"Client {client_id} requested to close connection")
                        break

                    elif command.get("action") == "capture":
                        success, frame = cap.read()
                        if success:
                            # Save the captured frame to a temp file
                            temp_file_path = os.path.join(
                                tempfile.gettempdir(), f"webcam_capture_{uuid.uuid4()}.jpg")
                            cv2.imwrite(temp_file_path, frame)

                            try:
                                success, result_data, error_message = await process_face_search(temp_file_path)

                                if not success:
                                    await websocket.send_json({
                                        "event": "search_result",
                                        "success": False,
                                        "message": error_message
                                    })
                                else:
                                    # Send results back to client
                                    await websocket.send_json({
                                        "event": "search_result",
                                        "success": True,
                                        "matches": result_data["matches"]
                                    })

                            except Exception as e:
                                print(f"Error processing capture: {e}")
                                try:
                                    await websocket.send_json({
                                        "event": "search_result",
                                        "success": False,
                                        "message": f"Error processing capture: {str(e)}"
                                    })
                                except Exception as e:
                                    print(
                                        f"Error sending capture error response: {e}")

                            finally:
                                # Clean up temp file
                                if os.path.exists(temp_file_path):
                                    os.remove(temp_file_path)

                        else:
                            try:
                                await websocket.send_json({
                                    "event": "search_result",
                                    "success": False,
                                    "message": "Failed to capture frame"
                                })
                            except Exception as e:
                                print(
                                    f"Error sending capture failure response: {e}")

                except asyncio.TimeoutError:
                    # Prevents crashing while waiting for messages
                    pass
                except Exception as e:
                    print(f"Error processing message: {e}")
                    break

                success, frame = cap.read()
                if not success:
                    print("Failed to read frame")
                    await asyncio.sleep(0.1)
                    continue

                # Process frame and detect faces
                results = yolov8_detector(frame)
                boxes, scores, class_ids = results

                # Draw boxes for visualization
                faces_detected = 0
                for box, score in zip(boxes, scores):
                    if score > 0.5:
                        faces_detected += 1
                        x1, y1, x2, y2 = map(int, box)
                        cv2.rectangle(frame, (x1, y1),
                                      (x2, y2), (0, 255, 0), 2)

                current_time = cv2.getTickCount()
                fps = None
                if hasattr(webcam_feed, 'last_time'):
                    fps = cv2.getTickFrequency() / (current_time - webcam_feed.last_time)
                webcam_feed.last_time = current_time

                # Send frame to client
                try:
                    ret, buffer = cv2.imencode(
                        '.jpg', frame, [cv2.IMWRITE_JPEG_QUALITY, 75])
                    if not ret:
                        print("Failed to encode frame")
                        continue

                    frame_data = base64.b64encode(buffer).decode('utf-8')
                    await websocket.send_json({
                        "event": "frame",
                        "image": frame_data,
                        "faces_detected": faces_detected,
                        "fps": round(fps) if fps else None
                    })

                    await asyncio.sleep(0.01)
                except Exception as e:
                    print(f"Error sending frame: {e}")
                    break

            except Exception as e:
                print(f"Error in main loop: {e}")
                break

    except Exception as e:
        print(f"Webcam error for client {client_id}:")

    finally:
        print(f"Cleaning up resources for client {client_id}")
        if cap:
            cap.release()

        if client_id in webcam_locks:
            del webcam_locks[client_id]
            print(f"Removed camera lock for client {client_id}")
=======
                    "message": str(e),
                },
            },
        )
>>>>>>> df170cd4
<|MERGE_RESOLUTION|>--- conflicted
+++ resolved
@@ -20,19 +20,17 @@
 
 router = APIRouter()
 
-
 @router.get("/match")
 def face_matching():
     try:
         all_embeddings = get_all_face_embeddings()
-
         similar_pairs = []
-
+        
         for i, img1_data in enumerate(all_embeddings):
             for j, img2_data in enumerate(all_embeddings):
                 if i >= j:
                     continue
-
+                
                 for embedding1 in img1_data["embeddings"]:
                     for embedding2 in img2_data["embeddings"]:
                         similarity = cosine_similarity(embedding1, embedding2)
@@ -64,29 +62,20 @@
         return JSONResponse(
             status_code=500,
             content={
-                "status_code": 500,
-                "content": {
-                    "success": False,
-                    "error": "Internal server error",
-                    "message": str(e),
-                },
+                "success": False,
+                "error": "Internal server error",
+                "message": str(e),
             },
         )
-
 
 @router.get("/clusters")
 def face_clusters():
     try:
         cluster = get_face_cluster()
         raw_clusters = cluster.get_clusters()
-
-        # Convert image IDs to paths
-        formatted_clusters = {}
-        for cluster_id, image_ids in raw_clusters.items():
-            formatted_clusters[int(cluster_id)] = [
-                get_path_from_id(image_id) for image_id in image_ids
-            ]
-
+        
+        formatted_clusters = {int(cluster_id): [get_path_from_id(image_id) for image_id in image_ids] for cluster_id, image_ids in raw_clusters.items()}
+        
         return JSONResponse(
             status_code=200,
             content={
@@ -99,15 +88,11 @@
         return JSONResponse(
             status_code=500,
             content={
-                "status_code": 500,
-                "content": {
-                    "success": False,
-                    "error": "Internal server error",
-                    "message": str(e),
-                },
+                "success": False,
+                "error": "Internal server error",
+                "message": str(e),
             },
         )
-
 
 @router.get("/related-images")
 def get_related_images(path: str = Query(..., description="full path to the image")):
@@ -115,13 +100,8 @@
         cluster = get_face_cluster()
         image_id = get_id_from_path(path)
         related_image_ids = cluster.get_related_images(image_id)
-<<<<<<< HEAD
-        related_image_paths = [get_path_from_id(
-            id) for id in related_image_ids]
-=======
         related_image_paths = [get_path_from_id(id) for id in related_image_ids]
->>>>>>> df170cd4
-
+        
         return JSONResponse(
             status_code=200,
             content={
@@ -134,350 +114,8 @@
         return JSONResponse(
             status_code=500,
             content={
-                "status_code": 500,
-                "content": {
-                    "success": False,
-                    "error": "Internal server error",
-<<<<<<< HEAD
-                    "message": str(e)
-                }
-            }
-        )
-
-
-async def process_face_search(image_path, threshold=0.5):
-    try:
-        query_embeddings = extract_face_embeddings(image_path)
-
-        if query_embeddings == "no_person":
-            return False, None, "No person detected in the image"
-
-        if not query_embeddings or len(query_embeddings) == 0:
-            return False, None, "No faces detected in the image"
-
-        all_embeddings = get_all_face_embeddings()
-
-        if not all_embeddings:
-            return True, {"matches": [], "count": 0}, "No face embeddings found in the database"
-
-        matches = []
-        for db_face in all_embeddings:
-            image_path = db_face["image_path"]
-            db_embeddings = db_face["embeddings"]
-
-            max_similarity = 0
-            for query_face in query_embeddings:
-                for db_face_emb in db_embeddings:
-                    similarity = cosine_similarity(query_face, db_face_emb)
-                    max_similarity = max(max_similarity, similarity)
-
-            if max_similarity >= threshold:
-                matches.append({
-                    "path": image_path,
-                    "similarity": float(max_similarity)
-                })
-
-        matches.sort(key=lambda x: x["similarity"], reverse=True)
-
-        return True, {"matches": matches, "count": len(matches)}, None
-
-    except Exception as e:
-        return False, None, str(e)
-
-
-@router.post("/search-by-face")
-async def search_by_face(
-    file: UploadFile = File(...),
-    threshold: float = Form(0.6)
-):
-    temp_file_path = os.path.join(tempfile.gettempdir(
-    ), f"{uuid.uuid4()}{os.path.splitext(file.filename or '.jpg')[1]}")
-
-    try:
-        with open(temp_file_path, "wb") as temp_file:
-            content = await file.read()
-            temp_file.write(content)
-
-        success, result_data, error_message = await process_face_search(temp_file_path, threshold)
-
-        if not success:
-            return JSONResponse(
-                status_code=400,
-                content={
-                    "success": False,
-                    "error": "No faces detected",
-                    "message": error_message
-                }
-            )
-
-        return JSONResponse(
-            status_code=200,
-            content={
-                "data": result_data,
-                "message": f"Found {result_data['count']} images with similar faces",
-                "success": True
-            }
-        )
-
-    except Exception as e:
-        import traceback
-        print(f"Error in search-by-face: {str(e)}")
-        print(traceback.format_exc())
-        return JSONResponse(
-            status_code=500,
-            content={
                 "success": False,
                 "error": "Internal server error",
-                "message": str(e)
-            }
-        )
-    finally:
-        if os.path.exists(temp_file_path):
-            os.remove(temp_file_path)
-
-
-@router.websocket("/webcam-feed/{client_id}")
-async def webcam_feed(websocket: WebSocket, client_id: str):
-    await websocket.accept()
-    print(f"WebSocket connection accepted for client: {client_id}")
-    webcam_feed.last_time = 0
-
-    # Check if the camera is already in use.
-    if client_id in webcam_locks:
-        print(f"Camera already in use by client: {client_id}")
-        try:
-            await websocket.send_json({"event": "error", "message": "Camera already in use"})
-            await websocket.close()
-        except Exception as e:
-            print(f"Error sending 'camera in use' message: {e}")
-        return
-
-    # Lock the camera.
-    webcam_locks[client_id] = True
-    cap = None
-    camera_opened = False
-
-    try:
-        # Try to open the camera.
-        max_attempts = 2
-        for attempt in range(max_attempts):
-            try:
-                for camera_index in range(3):
-                    print(f"Trying to open camera at index {camera_index}")
-                    # Make sure any previous attempts are released first
-                    if cap:
-                        cap.release()
-                        cap = None
-
-                    cap = cv2.VideoCapture(camera_index)
-                    if cap and cap.isOpened():
-                        cap.set(cv2.CAP_PROP_FRAME_WIDTH, 1280)
-                        cap.set(cv2.CAP_PROP_FRAME_HEIGHT, 720)
-                        cap.set(cv2.CAP_PROP_FPS, 30)
-
-                        ret, test_frame = cap.read()
-                        if not ret:
-                            print(
-                                f"Camera at index {camera_index} opened but read failed")
-                            cap.release()
-                            cap = None
-                            continue
-
-                        print(
-                            f"Successfully opened camera at index {camera_index}")
-                        camera_opened = True
-                        break
-                    else:
-                        print(f"Failed to open camera at index {camera_index}")
-                        if cap:
-                            cap.release()
-                            cap = None
-
-                if camera_opened:
-                    break
-
-                print(
-                    f"Camera open attempt {attempt+1} failed, waiting before retry")
-                await asyncio.sleep(1)
-
-            except Exception as e:
-                print(f"Error opening camera (attempt {attempt+1}): {e}")
-                if cap:
-                    cap.release()
-                    cap = None
-                await asyncio.sleep(1)
-
-        # Check if camera is successfully opened
-        if not camera_opened or not cap or not cap.isOpened():
-            print("Could not open any webcam")
-            try:
-                await websocket.send_json({"event": "error", "message": "Could not open webcam"})
-            except Exception as e:
-                print(f"Error sending 'could not open webcam' message: {e}")
-
-            # Remove lock if failed
-            if client_id in webcam_locks:
-                del webcam_locks[client_id]
-
-            try:
-                await websocket.close()
-            except Exception as e:
-                print(f"Error closing websocket: {e}")
-            return
-
-        # Initialize YOLO Model
-        yolov8_detector = YOLOv8(
-            DEFAULT_FACE_DETECTION_MODEL, conf_thres=0.3, iou_thres=0.3)
-        print(f"Sending connected event to client {client_id}")
-
-        try:
-            await websocket.send_json({"event": "connected", "message": "Camera connected successfully"})
-            print(f"Connected event sent to client {client_id}")
-        except Exception as e:
-            print(f"Error sending connected message: {e}")
-            # if Client disconnected, exit
-            if cap:
-                cap.release()
-            if client_id in webcam_locks:
-                del webcam_locks[client_id]
-            return
-
-        # loop for processing frames
-        while True:
-            try:
-                try:
-                    data = await asyncio.wait_for(websocket.receive_text(), timeout=0.001)
-                    command = json.loads(data)
-
-                    if command.get("action") == "close":
-                        print(
-                            f"Client {client_id} requested to close connection")
-                        break
-
-                    elif command.get("action") == "capture":
-                        success, frame = cap.read()
-                        if success:
-                            # Save the captured frame to a temp file
-                            temp_file_path = os.path.join(
-                                tempfile.gettempdir(), f"webcam_capture_{uuid.uuid4()}.jpg")
-                            cv2.imwrite(temp_file_path, frame)
-
-                            try:
-                                success, result_data, error_message = await process_face_search(temp_file_path)
-
-                                if not success:
-                                    await websocket.send_json({
-                                        "event": "search_result",
-                                        "success": False,
-                                        "message": error_message
-                                    })
-                                else:
-                                    # Send results back to client
-                                    await websocket.send_json({
-                                        "event": "search_result",
-                                        "success": True,
-                                        "matches": result_data["matches"]
-                                    })
-
-                            except Exception as e:
-                                print(f"Error processing capture: {e}")
-                                try:
-                                    await websocket.send_json({
-                                        "event": "search_result",
-                                        "success": False,
-                                        "message": f"Error processing capture: {str(e)}"
-                                    })
-                                except Exception as e:
-                                    print(
-                                        f"Error sending capture error response: {e}")
-
-                            finally:
-                                # Clean up temp file
-                                if os.path.exists(temp_file_path):
-                                    os.remove(temp_file_path)
-
-                        else:
-                            try:
-                                await websocket.send_json({
-                                    "event": "search_result",
-                                    "success": False,
-                                    "message": "Failed to capture frame"
-                                })
-                            except Exception as e:
-                                print(
-                                    f"Error sending capture failure response: {e}")
-
-                except asyncio.TimeoutError:
-                    # Prevents crashing while waiting for messages
-                    pass
-                except Exception as e:
-                    print(f"Error processing message: {e}")
-                    break
-
-                success, frame = cap.read()
-                if not success:
-                    print("Failed to read frame")
-                    await asyncio.sleep(0.1)
-                    continue
-
-                # Process frame and detect faces
-                results = yolov8_detector(frame)
-                boxes, scores, class_ids = results
-
-                # Draw boxes for visualization
-                faces_detected = 0
-                for box, score in zip(boxes, scores):
-                    if score > 0.5:
-                        faces_detected += 1
-                        x1, y1, x2, y2 = map(int, box)
-                        cv2.rectangle(frame, (x1, y1),
-                                      (x2, y2), (0, 255, 0), 2)
-
-                current_time = cv2.getTickCount()
-                fps = None
-                if hasattr(webcam_feed, 'last_time'):
-                    fps = cv2.getTickFrequency() / (current_time - webcam_feed.last_time)
-                webcam_feed.last_time = current_time
-
-                # Send frame to client
-                try:
-                    ret, buffer = cv2.imencode(
-                        '.jpg', frame, [cv2.IMWRITE_JPEG_QUALITY, 75])
-                    if not ret:
-                        print("Failed to encode frame")
-                        continue
-
-                    frame_data = base64.b64encode(buffer).decode('utf-8')
-                    await websocket.send_json({
-                        "event": "frame",
-                        "image": frame_data,
-                        "faces_detected": faces_detected,
-                        "fps": round(fps) if fps else None
-                    })
-
-                    await asyncio.sleep(0.01)
-                except Exception as e:
-                    print(f"Error sending frame: {e}")
-                    break
-
-            except Exception as e:
-                print(f"Error in main loop: {e}")
-                break
-
-    except Exception as e:
-        print(f"Webcam error for client {client_id}:")
-
-    finally:
-        print(f"Cleaning up resources for client {client_id}")
-        if cap:
-            cap.release()
-
-        if client_id in webcam_locks:
-            del webcam_locks[client_id]
-            print(f"Removed camera lock for client {client_id}")
-=======
-                    "message": str(e),
-                },
+                "message": str(e),
             },
-        )
->>>>>>> df170cd4
+        )