--- conflicted
+++ resolved
@@ -1,10 +1,5 @@
-<<<<<<< HEAD
 import os
 from fastapi import APIRouter, status, Query, HTTPException
-=======
-from fastapi import APIRouter, status, Query
-from fastapi.responses import JSONResponse
->>>>>>> e486223c
 from app.database.albums import (
     add_photo_to_album,
     delete_album,
@@ -15,7 +10,6 @@
     edit_album_description,
 )
 from app.utils.wrappers import exception_handler_wrapper
-<<<<<<< HEAD
 from app.config.settings import IMAGES_PATH
 from app.schemas.album import (
     AlbumCreate,AlbumCreateResponse,
@@ -27,8 +21,7 @@
     ErrorResponse  
 )
 
-=======
->>>>>>> e486223c
+
 
 router = APIRouter()
 
@@ -48,60 +41,7 @@
                 "is_hidden": payload.is_hidden
             }
         )
-<<<<<<< HEAD
-    
-=======
-
-    album_name = payload["name"]
-    description = payload.get("description")
-    is_hidden = payload.get("is_hidden", False)
-    password = payload.get("password")
-
-    if is_hidden and not password:
-        return JSONResponse(
-            status_code=status.HTTP_400_BAD_REQUEST,
-            content={
-                "status_code": status.HTTP_400_BAD_REQUEST,
-                "content": {
-                    "success": False,
-                    "error": "Password required for hidden album",
-                    "message": "Password is required when creating a hidden album",
-                },
-            },
-        )
-
-    create_album(album_name, description, is_hidden, password)
-    return JSONResponse(
-        status_code=status.HTTP_201_CREATED,
-        content={
-            "data": {
-                "album_name": album_name,
-                "description": description,
-                "is_hidden": is_hidden,
-            },
-            "message": f"Album '{album_name}' created successfully",
-            "success": True,
-        },
-    )
-
-
-@router.delete("/delete-album")
-@exception_handler_wrapper
-def delete_existing_album(payload: dict):
-    if "name" not in payload:
-        return JSONResponse(
-            status_code=status.HTTP_400_BAD_REQUEST,
-            content={
-                "status_code": status.HTTP_400_BAD_REQUEST,
-                "content": {
-                    "success": False,
-                    "error": "Missing 'name' in payload",
-                    "message": "Album name is required",
-                },
-            },
-        )
->>>>>>> e486223c
-
+    
 
 @router.delete(
     "/delete-album",
@@ -131,12 +71,6 @@
         )
       
 
-<<<<<<< HEAD
-=======
-    album_name = payload["album_name"]
-    paths = payload["paths"]
-    print(paths)
->>>>>>> e486223c
 
 @router.post(
     "/add-multiple-to-album",
@@ -153,13 +87,9 @@
         try : 
             add_photo_to_album(album_name, path)
         except Exception as e:
-<<<<<<< HEAD
 
             raise HTTPException(
-=======
-            print(e)
-            return JSONResponse(
->>>>>>> e486223c
+
                 status_code=status.HTTP_500_INTERNAL_SERVER_ERROR,
                 detail=ErrorResponse(
                     success=False,
@@ -230,7 +160,6 @@
                 message="Album not found"
             ).model_dump()
         )
-<<<<<<< HEAD
         
     folder_path = os.path.abspath(IMAGES_PATH)
 
@@ -241,15 +170,6 @@
                 "album_name": album_name,
                 "photos": photos if photos else [],
                 "folder_path": folder_path,
-=======
-
-    return JSONResponse(
-        status_code=status.HTTP_200_OK,
-        content={
-            "data": {
-                "album_name": album_name,
-                "photos": photos,
->>>>>>> e486223c
             },
         
     )
