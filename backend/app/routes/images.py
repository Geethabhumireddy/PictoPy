--- conflicted
+++ resolved
@@ -17,13 +17,10 @@
     insert_image_db,
     delete_image_db,
     get_objects_db,
-<<<<<<< HEAD
     extract_metadata,
     get_all_image_paths,
     get_all_images_from_folder_id
-=======
-    get_all_image_paths,
->>>>>>> e486223c
+
 )
 from app.utils.metadata import extract_metadata
 from app.database.folders import (
@@ -305,24 +302,8 @@
                     },
                 },
             )
-<<<<<<< HEAD
-=======
-        folder_id = insert_folder(folder_path)
-        if folder_id is None:
-            return JSONResponse(
-                status_code=400,
-                content={
-                    "status_code": 400,
-                    "content": {
-                        "success": False,
-                        "error": "Folder not inserted",
-                        "message": "Could not insert folder",
-                    },
-                },
-            )
->>>>>>> e486223c
-
-
+
+          
         folder_id = get_folder_id_from_path(folder_path)
         if folder_id is None : 
             folder_id = insert_folder(folder_path)
