import os
import shutil
import asyncio
<<<<<<< HEAD
from fastapi import APIRouter, Query, HTTPException, status
from PIL import Image

from app.config.settings import IMAGES_PATH
=======
from fastapi import APIRouter, Query
from fastapi.responses import JSONResponse
>>>>>>> e486223c
from app.facenet.facenet import detect_faces
from app.utils.classification import get_classes
from app.utils.wrappers import exception_handler_wrapper
from app.utils.generateThumbnails import generate_thumbnails_for_folders
from app.database.images import (
    get_all_image_ids_from_db,
    get_path_from_id,
    insert_image_db,
    delete_image_db,
    get_objects_db,
    get_all_image_paths,
)
from app.utils.metadata import extract_metadata
from app.database.folders import (
    insert_folder,
    get_all_folders,
)

from app.schemas.images import (
    DeleteImageRequest,DeleteImageResponse,
    DeleteMultipleImagesRequest,DeleteMultipleImagesResponse,
    GetAllImageObjectsResponse,ErrorResponse,
    ClassIDsResponse,ImagesResponse,
    AddFolderRequest,AddFolderResponse,
    GenerateThumbnailsRequest,GenerateThumbnailsResponse,
    FailedPathResponse,ClassIDsResponse,
    GetImagesResponse,AddMultipleImagesRequest,
    DeleteThumbnailsRequest,DeleteThumbnailsResponse,
    FailedDeletionThumbnailResponse,AddMultipleImagesResponse
)

router = APIRouter()


async def run_get_classes(img_path, folder_id=None):
    loop = asyncio.get_event_loop()
    result = await loop.run_in_executor(None, get_classes, img_path)
    insert_image_db(img_path, result, extract_metadata(img_path), folder_id)
    if result:
        classes = result.split(",")
        if "0" in classes and classes.count("0") < 8:
            detect_faces(img_path)


@router.get(
    "/all-images",
    response_model=GetImagesResponse,
    responses = { code : { "model" : ErrorResponse } for code in [ 500 ] }
)
def get_images():
    try:
        image_files = get_all_image_paths()

<<<<<<< HEAD
        return GetImagesResponse(
            data = ImagesResponse(
                image_files=image_files,
                folder_path=os.path.abspath(IMAGES_PATH)
            ),
            message="Successfully retrieved all images",
            success=True,
        )

    except Exception as e:

        raise HTTPException(
            status_code=status.HTTP_500_INTERNAL_SERVER_ERROR,
            detail=ErrorResponse(
                success=False,
                error="Internal server error",
                message="Failed to get all images"
            ).model_dump()
        )



@router.post(
    "/images",
    response_model=AddMultipleImagesResponse,
    responses = { code : { "model" : ErrorResponse } for code in [ 400,500 ] }
)
async def add_multiple_images(payload: AddMultipleImagesRequest):
    try:
        
        image_paths = payload.paths
        if not isinstance(image_paths, list):

            raise HTTPException(
                status_code=status.HTTP_400_BAD_REQUEST,
                detail=ErrorResponse(
                    success=False,
                    error="Invalid 'paths' format",
                    message="'paths' should be a list"
                ).model_dump()
            )

        tasks = []
        for image_path in image_paths:
            if not os.path.isfile(image_path):
                raise HTTPException(
                    status_code=status.HTTP_400_BAD_REQUEST,
                    detail=ErrorResponse(
                        success = False,
                        error = "Invalid file path",
                        message = f"Invalid file path: {image_path}",
                    ).model_dump()
                )
                
                

            image_extensions = [".jpg", ".jpeg", ".png", ".bmp", ".gif"]
            file_extension = os.path.splitext(image_path)[1].lower()
            if file_extension not in image_extensions:

                raise HTTPException(
                    status_code=status.HTTP_400_BAD_REQUEST,
                    detail=ErrorResponse(
                        success=False,
                        error="Invalid file type",
                        message=f"File is not an image: {image_path}"
                    ).model_dump()
                )

    
            destination_path = os.path.join(IMAGES_PATH, os.path.basename(image_path))
            shutil.copy(image_path, destination_path)
            tasks.append(asyncio.create_task(run_get_classes(destination_path)))

        asyncio.create_task(process_images(tasks))

        return  AddMultipleImagesResponse(
            data=len(tasks),
            message="Images are being processed in the background",
            success=True
        )

    except Exception as e:
=======
        return JSONResponse(
            status_code=200,
            content={
                "data": {"image_files": image_files},
                "message": "Successfully retrieved all images",
                "success": True,
            },
        )

    except Exception as e:
        return JSONResponse(
            status_code=500,
            content={
                "success": False,
                "error": "Internal server error",
                "message": str(e),
            },
        )
>>>>>>> e486223c

        raise HTTPException(
            status_code=status.HTTP_500_INTERNAL_SERVER_ERROR,
            detail=ErrorResponse(
                success=False,
                error="Internal server error",
                message="Failed to add Images",
            ).model_dump()
        )

       
async def process_images(tasks):
    await asyncio.gather(*tasks)


<<<<<<< HEAD
@router.delete(
    "/delete-image",
    response_model=DeleteImageResponse,
    responses={ code : { "model" : ErrorResponse } for code in [ 404,500 ] }
)
def delete_image(payload: DeleteImageRequest):
    try:
        
        filename = payload.path
        file_path = os.path.join(IMAGES_PATH, filename)
        

        if not os.path.isfile(file_path):
            raise HTTPException(
                status_code=status.HTTP_404_NOT_FOUND,
                detail=ErrorResponse(
                    success=False,
                    error="Image not found",
                    message="Image file not found"
                ).model_dump()
            )


        os.remove(file_path)
        delete_image_db(file_path)
        return DeleteImageResponse(
            data=file_path,
            message="Image deleted successfully",
            success=True
         )

    except Exception as e:

        raise HTTPException(
            status_code=status.HTTP_500_INTERNAL_SERVER_ERROR,
            detail=ErrorResponse(
                success=False,
                error="Internal server error",
                message=str(e)
            ).model_dump()
        )


@router.delete(
    "/multiple-images",
    response_model=DeleteMultipleImagesResponse,
    responses = { code : { "model":ErrorResponse } for code in [ 404,500 ] }
)
def delete_multiple_images(payload: DeleteMultipleImagesRequest):
=======
@router.delete("/multiple-images")
def delete_multiple_images(payload: dict):
>>>>>>> e486223c
    try:
        paths = payload.paths
        deleted_paths = []
        for path in paths:
            if not os.path.isfile(path):

                raise HTTPException(
                    status_code=status.HTTP_404_NOT_FOUND,
                    detail=ErrorResponse(
                        success=False,
                        error="Image not found",
                        message=f"Image file not found : {path}"
                    ).model_dump()
                )

    
            path = os.path.normpath(path)
            folder_path, filename = os.path.split(path)
            thumbnail_folder = os.path.join(folder_path, "PictoPy.thumbnails")
            thumb_nail_image_path = os.path.join(thumbnail_folder, filename)

            # Check and remove the original file
            if os.path.exists(path):
                try:
                    os.remove(path)
                except PermissionError:
                    print(f"Permission denied for file '{path}'.")
                except Exception as e:
                    print(f"An error occurred: {e}")
            else:
                print(f"File '{path}' does not exist.")

            # Check and remove the thumbnail file
            if os.path.exists(thumb_nail_image_path):
                try:
                    os.remove(thumb_nail_image_path)
                except PermissionError:
                    print(f"Permission denied for file '{thumb_nail_image_path}'.")
                except Exception as e:
                    print(f"An error occurred: {e}")
            else:
                print(f"File '{thumb_nail_image_path}' does not exist.")

            delete_image_db(path)
            deleted_paths.append(path)
        
        return DeleteMultipleImagesResponse(
            data=deleted_paths,
            message="Images deleted successfully",
            success=True
        )

    except Exception as e:

        raise HTTPException(
            status_code=status.HTTP_500_INTERNAL_SERVER_ERROR,
            detail=ErrorResponse(
                success=False,
                error="Internal server error",
                message="Failed to delete images"
            ).model_dump()
        )



@router.get(
    "/all-image-objects",
    response_model=GetAllImageObjectsResponse,
    responses = { code : { "model" : ErrorResponse } for code in [ 500 ] }
)
def get_all_image_objects():
    try:
        folder_paths = get_all_folders()
        generate_thumbnails_for_folders(folder_paths)
        image_ids = get_all_image_ids_from_db()
        data = {}
        for image_id in image_ids:
            image_path = get_path_from_id(image_id)
            classes = get_objects_db(image_path)
            data[image_path] = classes if classes else "None"
<<<<<<< HEAD
            print(image_path)
        
        return GetAllImageObjectsResponse(
            data={"images": data, "folder_path": folder_path},
            message="Successfully retrieved all image objects",
            success=True
=======
            # print(image_path)

        return JSONResponse(
            status_code=200,
            content={
                # "data": data,
                "data": {"images": data},
                "message": "Successfully retrieved all image objects",
                "success": True,
            },
>>>>>>> e486223c
        )

    except Exception as e:

        raise HTTPException(
            status_code=status.HTTP_500_INTERNAL_SERVER_ERROR,
            detail=ErrorResponse(
                success=False,
                error="Internal server error",
                message="Failed to get all images"
            ).model_dump()
            
        )



@router.get(
    "/class-ids",
    response_model=ClassIDsResponse,
    responses = { code : { "model" : ErrorResponse } for code in [ 400,500 ] }
)
def get_class_ids(path: str = Query(...)):
    try:
        if not path:

            raise HTTPException(
                status_code=status.HTTP_400_BAD_REQUEST,
                detail=ErrorResponse(
                    success=False,
                    error="Missing 'path' parameter",
                    message="Image path is required"
                ).model_dump()
            )


        class_ids = get_objects_db(path)
        return ClassIDsResponse(
            success=True,
            message="Successfully retrieved class IDs" if class_ids else "No class IDs found for the image",
            data=class_ids if class_ids else "None"   
        )

    except Exception as e:

        raise HTTPException(
            status_code=status.HTTP_500_INTERNAL_SERVER_ERROR,
            detail=ErrorResponse(
                success=False,
                error="Internal server error",
                message="Failed to get class IDs"
            ).model_dump()
        )




@router.post(
    "/add-folder",
    response_model=AddFolderResponse,
    responses={ code : { "model" : ErrorResponse } for code in [ 400,500 ] }
)
async def add_folder(payload: AddFolderRequest):
    try:
        
        folder_path = payload.folder_path
        if not os.path.isdir(folder_path):

            raise HTTPException(
                status_code=status.HTTP_400_BAD_REQUEST,
                detail=ErrorResponse(
                    success=False,
                    error="Invalid folder path",
                    message="The provided path is not a valid directory"
                ).model_dump()
            )
        if (
            not os.access(folder_path, os.R_OK)
            or not os.access(folder_path, os.W_OK)
            or not os.access(folder_path, os.X_OK)
        ):
            return JSONResponse(
                status_code=403,
                content={
                    "status_code": 403,
                    "content": {
                        "success": False,
                        "error": "Permission denied",
                        "message": "The app does not have read and write permissions for the specified folder",
                    },
                },
            )
        folder_id = insert_folder(folder_path)
        if folder_id is None:
            return JSONResponse(
                status_code=400,
                content={
                    "status_code": 400,
                    "content": {
                        "success": False,
                        "error": "Folder not inserted",
                        "message": "Could not insert folder",
                    },
                },
            )

        image_extensions = [".jpg", ".jpeg", ".png", ".bmp", ".gif"]
        tasks = []

        for root, _, files in os.walk(folder_path):
            if "PictoPy.thumbnails" in root:
                continue
            for file in files:
                file_path = os.path.join(root, file)
                file_extension = os.path.splitext(file_path)[1].lower()
                if file_extension in image_extensions:
                    tasks.append(
                        asyncio.create_task(
                            run_get_classes(file_path, folder_id=folder_id)
                        )
                    )

        if not tasks:
            return AddFolderResponse(
                data=0,
                message="No valid images found in the specified folder",
                success=True
             )

        await asyncio.create_task(process_images(tasks))

<<<<<<< HEAD
        return AddFolderResponse(
            data=len(tasks),
            message=f"Processing {len(tasks)} images from the folder in the background",
            success=True
=======
        return JSONResponse(
            status_code=200,
            content={
                "data": len(tasks),
                "message": f"""Processing {len(tasks)} images from 
                the folder in the background""",
                "success": True,
            },
>>>>>>> e486223c
        )

    except Exception as e:

        raise HTTPException(
            status_code=status.HTTP_500_INTERNAL_SERVER_ERROR,
            detail=ErrorResponse(
                success=False,
                error="Internal server error",
                message="Failed to add a folder"
            ).model_dump()
        )

    

<<<<<<< HEAD
# generate 400px width or height thumbnails for all the images present the given folder using pillow library
@router.post(
    "/generate-thumbnails",
    response_model=GenerateThumbnailsResponse,
)
@exception_handler_wrapper
def generate_thumbnails(payload: GenerateThumbnailsRequest):
    
    folder_paths = payload.folder_paths
    image_extensions = [".jpg", ".jpeg", ".png", ".bmp", ".gif", ".webp"]
    failed_paths = []

    for folder_path in folder_paths:
        if not os.path.isdir(folder_path):
            failed_paths.append(
                FailedPathResponse(
                    folder_path=folder_path,
                    error="Invalid folder path",
                    message="The provided path is not a valid directory"
                )
            )
            continue

        for root, _, files in os.walk(folder_path):
            # Do not generate thumbnails for the "PictoPy.thumbnails" folder
            if "PictoPy.thumbnails" in root:
                continue

            # Create the "PictoPy.thumbnails" folder in the current directory (`root`)
            thumbnail_folder = os.path.join(root, "PictoPy.thumbnails")
            os.makedirs(thumbnail_folder, exist_ok=True)

            for file in files:
                file_path = os.path.join(root, file)
                file_extension = os.path.splitext(file_path)[1].lower()
                if file_extension in image_extensions:
                    try:
                        # Create a unique thumbnail name based on the file name
                        thumbnail_name = file
                        thumbnail_path = os.path.join(thumbnail_folder, thumbnail_name)

                        # Skip if the thumbnail already exists
                        if os.path.exists(thumbnail_path):
                            continue

                        # Generate the thumbnail
                        img = Image.open(file_path)
                        img.thumbnail((400, 400))
                        img.save(thumbnail_path)
                    except Exception as e:
                        failed_paths.append(
                            FailedPathResponse(
                                folder_path=folder_path,
                                file=file_path,
                                error="Thumbnail generation error",
                                message=f"Error processing file {file}: {str(e)}"
                            )
                        )
=======
@router.post("/generate-thumbnails")
@exception_handler_wrapper
def generate_thumbnails(payload: dict):
    if "folder_paths" not in payload or not isinstance(payload["folder_paths"], list):
        return JSONResponse(
            status_code=400,
            content={
                "status_code": 400,
                "content": {
                    "success": False,
                    "error": "Invalid or missing 'folder_paths' in payload",
                    "message": "'folder_paths' must be a list of folder paths",
                },
            },
        )

    folder_paths = payload["folder_paths"]
    failed_paths = generate_thumbnails_for_folders(folder_paths)
>>>>>>> e486223c

    if failed_paths:
        return GenerateThumbnailsResponse(
            success=False,
            message="Some folders or files could not be processed",
            failed_paths=failed_paths
         )

    return GenerateThumbnailsResponse(
       success=True,
       message="Thumbnails generated successfully for all valid folders"
    )


# Delete all the thumbnails present in the given folder
@router.delete(
    "/delete-thumbnails",
    response_model=DeleteThumbnailsResponse,
    responses = { 
        500 : { "model" : FailedDeletionThumbnailResponse },
        400 : { "model" : ErrorResponse }
    }
)
@exception_handler_wrapper
<<<<<<< HEAD
def delete_thumbnails(payload: DeleteThumbnailsRequest):

    folder_path = payload.folder_path
=======
def delete_thumbnails(folder_path: str | None = None):
    if not folder_path:
        return JSONResponse(
            status_code=400,
            content={
                "status_code": 400,
                "content": {
                    "success": False,
                    "error": "Missing 'folder_path' parameter",
                    "message": "Folder path is required",
                },
            },
        )

>>>>>>> e486223c
    if not os.path.isdir(folder_path):

        raise HTTPException(
            status_code=status.HTTP_400_BAD_REQUEST,
            detail=ErrorResponse(
                success=False,
                error="Invalid folder path",
                message="The provided path is not a valid directory"
            ).model_dump()
        )

    # List to store any errors encountered while deleting thumbnails
    failed_deletions = []

    # Walk through the folder path and find all `PictoPy.thumbnails` folders
    for root, dirs, _ in os.walk(folder_path):
        for dir_name in dirs:
            if dir_name == "PictoPy.thumbnails":
                thumbnail_folder = os.path.join(root, dir_name)
                try:
                    # Delete the thumbnail folder
                    shutil.rmtree(thumbnail_folder)
                    print(f"Deleted: {thumbnail_folder}")
                except Exception as e:
                    failed_deletions.append(
                        {
                            "folder": thumbnail_folder,
                            "error": str(e),
                        }
                    )

    if failed_deletions:

        raise HTTPException(
            status_code=status.HTTP_500_INTERNAL_SERVER_ERROR,
            detail=FailedDeletionThumbnailResponse(
                success=False,
                message="See the `failed_deletions` field for details.",
                error="Some thumbnail folders could not be deleted",
                failed_deletions=failed_deletions
            ).model_dump()
        )

<<<<<<< HEAD

    return DeleteThumbnailsResponse(
        success=True,
        message="All PictoPy.thumbnails folders have been successfully deleted."
=======
    return JSONResponse(
        status_code=200,
        content={
            "status_code": 200,
            "content": {
                "success": True,
                "message": """All PictoPy.thumbnails folders 
                have been successfully deleted.""",
            },
        },
>>>>>>> e486223c
    )<|MERGE_RESOLUTION|>--- conflicted
+++ resolved
@@ -1,15 +1,11 @@
 import os
 import shutil
 import asyncio
-<<<<<<< HEAD
 from fastapi import APIRouter, Query, HTTPException, status
 from PIL import Image
 
 from app.config.settings import IMAGES_PATH
-=======
-from fastapi import APIRouter, Query
-from fastapi.responses import JSONResponse
->>>>>>> e486223c
+
 from app.facenet.facenet import detect_faces
 from app.utils.classification import get_classes
 from app.utils.wrappers import exception_handler_wrapper
@@ -63,7 +59,6 @@
     try:
         image_files = get_all_image_paths()
 
-<<<<<<< HEAD
         return GetImagesResponse(
             data = ImagesResponse(
                 image_files=image_files,
@@ -147,26 +142,7 @@
         )
 
     except Exception as e:
-=======
-        return JSONResponse(
-            status_code=200,
-            content={
-                "data": {"image_files": image_files},
-                "message": "Successfully retrieved all images",
-                "success": True,
-            },
-        )
-
-    except Exception as e:
-        return JSONResponse(
-            status_code=500,
-            content={
-                "success": False,
-                "error": "Internal server error",
-                "message": str(e),
-            },
-        )
->>>>>>> e486223c
+
 
         raise HTTPException(
             status_code=status.HTTP_500_INTERNAL_SERVER_ERROR,
@@ -182,7 +158,6 @@
     await asyncio.gather(*tasks)
 
 
-<<<<<<< HEAD
 @router.delete(
     "/delete-image",
     response_model=DeleteImageResponse,
@@ -232,10 +207,7 @@
     responses = { code : { "model":ErrorResponse } for code in [ 404,500 ] }
 )
 def delete_multiple_images(payload: DeleteMultipleImagesRequest):
-=======
-@router.delete("/multiple-images")
-def delete_multiple_images(payload: dict):
->>>>>>> e486223c
+
     try:
         paths = payload.paths
         deleted_paths = []
@@ -316,25 +288,13 @@
             image_path = get_path_from_id(image_id)
             classes = get_objects_db(image_path)
             data[image_path] = classes if classes else "None"
-<<<<<<< HEAD
             print(image_path)
         
         return GetAllImageObjectsResponse(
             data={"images": data, "folder_path": folder_path},
             message="Successfully retrieved all image objects",
             success=True
-=======
-            # print(image_path)
-
-        return JSONResponse(
-            status_code=200,
-            content={
-                # "data": data,
-                "data": {"images": data},
-                "message": "Successfully retrieved all image objects",
-                "success": True,
-            },
->>>>>>> e486223c
+
         )
 
     except Exception as e:
@@ -465,21 +425,10 @@
 
         await asyncio.create_task(process_images(tasks))
 
-<<<<<<< HEAD
         return AddFolderResponse(
             data=len(tasks),
             message=f"Processing {len(tasks)} images from the folder in the background",
             success=True
-=======
-        return JSONResponse(
-            status_code=200,
-            content={
-                "data": len(tasks),
-                "message": f"""Processing {len(tasks)} images from 
-                the folder in the background""",
-                "success": True,
-            },
->>>>>>> e486223c
         )
 
     except Exception as e:
@@ -495,7 +444,6 @@
 
     
 
-<<<<<<< HEAD
 # generate 400px width or height thumbnails for all the images present the given folder using pillow library
 @router.post(
     "/generate-thumbnails",
@@ -554,26 +502,6 @@
                                 message=f"Error processing file {file}: {str(e)}"
                             )
                         )
-=======
-@router.post("/generate-thumbnails")
-@exception_handler_wrapper
-def generate_thumbnails(payload: dict):
-    if "folder_paths" not in payload or not isinstance(payload["folder_paths"], list):
-        return JSONResponse(
-            status_code=400,
-            content={
-                "status_code": 400,
-                "content": {
-                    "success": False,
-                    "error": "Invalid or missing 'folder_paths' in payload",
-                    "message": "'folder_paths' must be a list of folder paths",
-                },
-            },
-        )
-
-    folder_paths = payload["folder_paths"]
-    failed_paths = generate_thumbnails_for_folders(folder_paths)
->>>>>>> e486223c
 
     if failed_paths:
         return GenerateThumbnailsResponse(
@@ -598,26 +526,10 @@
     }
 )
 @exception_handler_wrapper
-<<<<<<< HEAD
 def delete_thumbnails(payload: DeleteThumbnailsRequest):
 
     folder_path = payload.folder_path
-=======
-def delete_thumbnails(folder_path: str | None = None):
-    if not folder_path:
-        return JSONResponse(
-            status_code=400,
-            content={
-                "status_code": 400,
-                "content": {
-                    "success": False,
-                    "error": "Missing 'folder_path' parameter",
-                    "message": "Folder path is required",
-                },
-            },
-        )
-
->>>>>>> e486223c
+
     if not os.path.isdir(folder_path):
 
         raise HTTPException(
@@ -661,21 +573,7 @@
             ).model_dump()
         )
 
-<<<<<<< HEAD
-
     return DeleteThumbnailsResponse(
         success=True,
         message="All PictoPy.thumbnails folders have been successfully deleted."
-=======
-    return JSONResponse(
-        status_code=200,
-        content={
-            "status_code": 200,
-            "content": {
-                "success": True,
-                "message": """All PictoPy.thumbnails folders 
-                have been successfully deleted.""",
-            },
-        },
->>>>>>> e486223c
     )