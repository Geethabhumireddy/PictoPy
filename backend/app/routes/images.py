--- conflicted
+++ resolved
@@ -23,10 +23,7 @@
 from app.database.folders import (
     insert_folder,
     get_all_folders,
-<<<<<<< HEAD
-=======
     get_folder_id_from_path,
->>>>>>> 71b7836c
     delete_folder,
 )
 
@@ -315,9 +312,10 @@
                             "message": "The app does not have read and write permissions for the specified folder",
                         },
                     },
-<<<<<<< HEAD
                 )
-            folder_id = insert_folder(folder)
+            folder_id = get_folder_id_from_path(folder_path)
+            if folder_id is not None:
+                folder_id = insert_folder(folder)
             if folder_id is None:
                 print("Could not insert folder", folder_id)
                 return JSONResponse(
@@ -331,14 +329,6 @@
                         },
                     },
                 )
-=======
-                },
-            )
-
-        folder_id = get_folder_id_from_path(folder_path)
-        if folder_id is None:
-            folder_id = insert_folder(folder_path)
->>>>>>> 71b7836c
 
             image_extensions = [".jpg", ".jpeg", ".png", ".bmp", ".gif"]
             tasks = []
