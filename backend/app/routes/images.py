--- conflicted
+++ resolved
@@ -2,6 +2,7 @@
 import asyncio
 from fastapi import APIRouter, Query, HTTPException, status
 from PIL import Image
+import shutil
 
 from app.config.settings import IMAGES_PATH
 
@@ -40,7 +41,8 @@
     FailedPathResponse,ClassIDsResponse,
     GetImagesResponse,AddMultipleImagesRequest,
     DeleteThumbnailsRequest,DeleteThumbnailsResponse,
-    FailedDeletionThumbnailResponse,AddMultipleImagesResponse
+    FailedDeletionThumbnailResponse,AddMultipleImagesResponse,
+    GetThumbnailPathResponse
 )
 
 router = APIRouter()
@@ -173,7 +175,6 @@
 )
 def delete_image(payload: DeleteImageRequest):
     try:
-<<<<<<< HEAD
         
         filename = payload.path
         file_path = os.path.join(IMAGES_PATH, filename)
@@ -187,21 +188,6 @@
                     error="Image not found",
                     message="Image file not found"
                 ).model_dump()
-=======
-        paths = payload["paths"]
-        is_from_device = payload["isFromDevice"]
-        if not isinstance(paths, list):
-            return JSONResponse(
-                status_code=400,
-                content={
-                    "status_code": 400,
-                    "content": {
-                        "success": False,
-                        "error": "Invalid 'paths' format",
-                        "message": "'paths' should be a list",
-                    },
-                },
->>>>>>> 71b7836c
             )
 
 
@@ -225,6 +211,7 @@
         )
 
 
+
 @router.delete(
     "/multiple-images",
     response_model=DeleteMultipleImagesResponse,
@@ -234,11 +221,11 @@
 
     try:
         paths = payload.paths
+        is_from_device = payload.is_from_device
         deleted_paths = []
         folder_paths = set()
 
         for path in paths:
-<<<<<<< HEAD
             if not os.path.isfile(path):
 
                 raise HTTPException(
@@ -251,9 +238,6 @@
                 )
 
     
-=======
-
->>>>>>> 71b7836c
             path = os.path.normpath(path)
             folder_path, filename = os.path.split(path)
             folder_paths.add(folder_path)
@@ -291,14 +275,8 @@
 
             delete_image_db(path)
             deleted_paths.append(path)
-<<<<<<< HEAD
-        
-        return DeleteMultipleImagesResponse(
-            data=deleted_paths,
-            message="Images deleted successfully",
-            success=True
-=======
-
+        
+       
         # Delete those folders , no image left
         for folder_path in folder_paths:
             try:
@@ -309,14 +287,10 @@
             except Exception:
                 print("Folder deletion Unsuccessful")
 
-        return JSONResponse(
-            status_code=200,
-            content={
-                "data": "Images",
-                "message": "Images deleted successfully",
-                "success": True,
-            },
->>>>>>> 71b7836c
+        return DeleteMultipleImagesResponse(
+            data=deleted_paths,
+            message="Images deleted successfully",
+            success=True
         )
 
     except Exception as e:
@@ -339,7 +313,6 @@
 )
 def get_all_image_objects():
     try:
-        get_all_folders()
         generate_thumbnails_for_existing_folders()
         image_ids = get_all_image_ids_from_db()
         data = {}
@@ -347,30 +320,16 @@
             image_path = get_path_from_id(image_id)
             classes = get_objects_db(image_path)
             data[image_path] = classes if classes else "None"
-<<<<<<< HEAD
             print(image_path)
         
+        thubnail_image_path = os.path.abspath(
+            os.path.join(THUMBNAIL_IMAGES_PATH, "PictoPy.thumbnails")
+        )
+
         return GetAllImageObjectsResponse(
-            data={"images": data},
+            data={"images": data,"image_path": thubnail_image_path},
             message="Successfully retrieved all image objects",
             success=True
-
-=======
-            # print(image_path)
-
-        thubnail_image_path = os.path.abspath(
-            os.path.join(THUMBNAIL_IMAGES_PATH, "PictoPy.thumbnails")
-        )
-
-        return JSONResponse(
-            status_code=200,
-            content={
-                # "data": data,
-                "data": {"images": data, "image_path": thubnail_image_path},
-                "message": "Successfully retrieved all image objects",
-                "success": True,
-            },
->>>>>>> 71b7836c
         )
 
     except Exception as e:
@@ -430,7 +389,7 @@
 @router.post(
     "/add-folder",
     response_model=AddFolderResponse,
-    responses={ code : { "model" : ErrorResponse } for code in [ 400,500 ] }
+    responses={ code : { "model" : ErrorResponse } for code in [ 400,401,500 ] }
 )
 async def add_folder(payload: AddFolderRequest):
     try:
@@ -451,17 +410,16 @@
             or not os.access(folder_path, os.W_OK)
             or not os.access(folder_path, os.X_OK)
         ):
-            return JSONResponse(
-                status_code=403,
-                content={
-                    "status_code": 403,
-                    "content": {
-                        "success": False,
-                        "error": "Permission denied",
-                        "message": "The app does not have read and write permissions for the specified folder",
-                    },
-                },
-            )
+            
+            raise HTTPException(
+                status_code=status.HTTP_401_UNAUTHORIZED,
+                detail=ErrorResponse(
+                    success=False,
+                    error="Permission denied",
+                    message="The app does not have read and write permissions for the specified folder"
+                )
+            )
+
 
         folder_id = get_folder_id_from_path(folder_path)
         if folder_id is None:
@@ -520,58 +478,12 @@
 def generate_thumbnails(payload: GenerateThumbnailsRequest):
     
     folder_paths = payload.folder_paths
-    image_extensions = [".jpg", ".jpeg", ".png", ".bmp", ".gif", ".webp"]
-    failed_paths = []
-
-    for folder_path in folder_paths:
-        if not os.path.isdir(folder_path):
-            failed_paths.append(
-                FailedPathResponse(
-                    folder_path=folder_path,
-                    error="Invalid folder path",
-                    message="The provided path is not a valid directory"
-                )
-            )
-            continue
-
-<<<<<<< HEAD
-        for root, _, files in os.walk(folder_path):
-            # Do not generate thumbnails for the "PictoPy.thumbnails" folder
-            if "PictoPy.thumbnails" in root:
-                continue
-
-            # Create the "PictoPy.thumbnails" folder in the current directory (`root`)
-            thumbnail_folder = os.path.join(root, "PictoPy.thumbnails")
-            os.makedirs(thumbnail_folder, exist_ok=True)
-
-            for file in files:
-                file_path = os.path.join(root, file)
-                file_extension = os.path.splitext(file_path)[1].lower()
-                if file_extension in image_extensions:
-                    try:
-                        # Create a unique thumbnail name based on the file name
-                        thumbnail_name = file
-                        thumbnail_path = os.path.join(thumbnail_folder, thumbnail_name)
-
-                        # Skip if the thumbnail already exists
-                        if os.path.exists(thumbnail_path):
-                            continue
-
-                        # Generate the thumbnail
-                        img = Image.open(file_path)
-                        img.thumbnail((400, 400))
-                        img.save(thumbnail_path)
-                    except Exception as e:
-                        failed_paths.append(
-                            FailedPathResponse(
-                                folder_path=folder_path,
-                                file=file_path,
-                                error="Thumbnail generation error",
-                                message=f"Error processing file {file}: {str(e)}"
-                            )
-                        )
-
+    failed_paths = generate_thumbnails_for_folders(folder_paths)  
+    thumbnail_image_path = os.path.abspath(
+        os.path.join(THUMBNAIL_IMAGES_PATH, "PictoPy.thumbnails")
+    )
     if failed_paths:
+        
         return GenerateThumbnailsResponse(
             success=False,
             message="Some folders or files could not be processed",
@@ -581,38 +493,14 @@
     return GenerateThumbnailsResponse(
        success=True,
        message="Thumbnails generated successfully for all valid folders"
-=======
-    thumbnail_image_path = os.path.abspath(
-        os.path.join(THUMBNAIL_IMAGES_PATH, "PictoPy.thumbnails")
     )
-
-    if failed_paths:
-        return JSONResponse(
-            status_code=207,  # Multi-Status (some succeeded, some failed)
-            content={
-                "status_code": 207,
-                "content": {
-                    "success": False,
-                    "error": "Partial processing",
-                    "message": "Some folders or files could not be processed",
-                    "failed_paths": failed_paths,
-                    "thumbnail_path": thumbnail_image_path,
-                },
-            },
-        )
-
-    return JSONResponse(
-        status_code=201,
-        content={
-            "data": "",
-            "message": "Thumbnails generated successfully for all valid folders",
-            "success": True,
-            "thumbnail_path": thumbnail_image_path,
-        },
-    )
-
-
-@router.get("/get-thumbnail-path")
+        
+
+
+@router.get(
+    "/get-thumbnail-path",
+    response_model=GenerateThumbnailsResponse
+)
 @exception_handler_wrapper
 def get_thumbnail_path():
     print("GET request Received!")
@@ -620,15 +508,11 @@
         os.path.join(THUMBNAIL_IMAGES_PATH, "PictoPy.thumbnails")
     )
     print("Thumbnail Path = ", thumbnail_path)
-    return JSONResponse(
-        status_code=200,
-        content={
-            "success": True,
-            "thumbnailPath": thumbnail_path,
-        },
->>>>>>> 71b7836c
+    return GetThumbnailPathResponse(
+        success=True,
+        thumbnailPath=thumbnail_path
     )
-
+    
 
 # Delete all the thumbnails present in the given folder
 @router.delete(
