import os
import cv2
import shutil
import asyncio
from fastapi import APIRouter, status
from fastapi.responses import JSONResponse

<<<<<<< HEAD
from app.config.settings import DEFAULT_OBJ_DETECTION_MODEL, DEFAULT_FACE_DETECTION_MODEL
=======
from app.config.settings import DEFAULT_FACE_DETECTION_MODEL, IMAGES_PATH
>>>>>>> 20bd2563
from app.yolov8 import YOLOv8
from app.yolov8.utils import class_names
from app.utils.classification import get_classes
from app.routes.images import get_all_image_paths

router = APIRouter()


async def run_get_classes(img_path):
    loop = asyncio.get_event_loop()
    result = await loop.run_in_executor(None, get_classes, img_path)
    print(result)


@router.post("/return")
async def test_route(payload: dict):
    try:
        model_path = DEFAULT_FACE_DETECTION_MODEL
        yolov8_detector = YOLOv8(model_path, conf_thres=0.2, iou_thres=0.3)
        print(payload)

        if "path" not in payload:
            return JSONResponse(
                status_code=status.HTTP_400_BAD_REQUEST,
                content={
                    "status_code": status.HTTP_400_BAD_REQUEST,
                    "content": {
                        "success": False,
                        "error": "Missing 'path' in payload",
                        "message": "Image path is required",
                    },
                },
            )

        img_path = payload["path"]
        img = cv2.imread(img_path)

        if img is None:
            return JSONResponse(
                status_code=status.HTTP_400_BAD_REQUEST,
                content={
                    "status_code": status.HTTP_400_BAD_REQUEST,
                    "content": {
                        "success": False,
                        "error": "Failed to load image",
                        "message": f"Failed to load image: {img_path}",
                    },
                },
            )

        boxes, scores, class_ids = yolov8_detector(img)
        print(scores, "\n", class_ids)
        detected_classes = [class_names[x] for x in class_ids]

        asyncio.create_task(run_get_classes(img_path))

        return JSONResponse(
            status_code=status.HTTP_200_OK,
            content={
                "data": {
                    "class_ids": class_ids.tolist(),
                    "detected_classes": detected_classes,
                },
                "message": "Object detection completed successfully",
                "success": True,
            },
        )

    except Exception as e:
        return JSONResponse(
            status_code=status.HTTP_500_INTERNAL_SERVER_ERROR,
            content={
                "status_code": status.HTTP_500_INTERNAL_SERVER_ERROR,
                "content": {
                    "success": False,
                    "error": "Internal server error",
                    "message": str(e),
                },
            },
        )


@router.get("/images")
def get_images():
    try:
<<<<<<< HEAD
        image_files = get_all_image_paths()
=======
        files = os.listdir(IMAGES_PATH)
        image_extensions = [".jpg", ".jpeg", ".png", ".bmp", ".gif"]
        image_files = [
            os.path.abspath(os.path.join(IMAGES_PATH, file))
            for file in files
            if os.path.splitext(file)[1].lower() in image_extensions
        ]

        return JSONResponse(
            status_code=status.HTTP_200_OK,
            content={
                "data": {"images": image_files},
                "message": "Successfully retrieved all images",
                "success": True,
            },
        )

    except Exception as e:
        return JSONResponse(
            status_code=status.HTTP_500_INTERNAL_SERVER_ERROR,
            content={
                "status_code": status.HTTP_500_INTERNAL_SERVER_ERROR,
                "content": {
                    "success": False,
                    "error": "Internal server error",
                    "message": str(e),
                },
            },
        )


@router.post("/single-image")
def add_single_image(payload: dict):
    try:
        if "path" not in payload:
            return JSONResponse(
                status_code=status.HTTP_400_BAD_REQUEST,
                content={
                    "status_code": status.HTTP_400_BAD_REQUEST,
                    "content": {
                        "success": False,
                        "error": "Missing 'path' in payload",
                        "message": "Image path is required",
                    },
                },
            )

        image_path = payload["path"]
        if not os.path.isfile(image_path):
            return JSONResponse(
                status_code=status.HTTP_400_BAD_REQUEST,
                content={
                    "status_code": status.HTTP_400_BAD_REQUEST,
                    "content": {
                        "success": False,
                        "error": "Invalid file path",
                        "message": "The provided path is not a valid file",
                    },
                },
            )

        image_extensions = [".jpg", ".jpeg", ".png", ".bmp", ".gif"]
        file_extension = os.path.splitext(image_path)[1].lower()
        if file_extension not in image_extensions:
            return JSONResponse(
                status_code=status.HTTP_400_BAD_REQUEST,
                content={
                    "status_code": status.HTTP_400_BAD_REQUEST,
                    "content": {
                        "success": False,
                        "error": "Invalid file type",
                        "message": "The file is not a supported image type",
                    },
                },
            )

        destination_path = os.path.join(IMAGES_PATH, os.path.basename(image_path))
        shutil.copy(image_path, destination_path)
>>>>>>> 20bd2563

        return JSONResponse(
            status_code=200,
            content={
<<<<<<< HEAD
                "data": {
                    "image_files": image_files
                },
                "message": "Successfully retrieved all images",
=======
                "data": {"destination_path": destination_path},
                "message": "Image copied to the gallery successfully",
>>>>>>> 20bd2563
                "success": True,
            },
        )

    except Exception as e:
        return JSONResponse(
            status_code=500,
            content={
<<<<<<< HEAD
                "success": False,
                "error": "Internal server error",
                "message": str(e),
            },
        )
=======
                "status_code": status.HTTP_500_INTERNAL_SERVER_ERROR,
                "content": {
                    "success": False,
                    "error": "Internal server error",
                    "message": str(e),
                },
            },
        )
>>>>>>> 20bd2563
<|MERGE_RESOLUTION|>--- conflicted
+++ resolved
@@ -5,15 +5,10 @@
 from fastapi import APIRouter, status
 from fastapi.responses import JSONResponse
 
-<<<<<<< HEAD
-from app.config.settings import DEFAULT_OBJ_DETECTION_MODEL, DEFAULT_FACE_DETECTION_MODEL
-=======
 from app.config.settings import DEFAULT_FACE_DETECTION_MODEL, IMAGES_PATH
->>>>>>> 20bd2563
 from app.yolov8 import YOLOv8
 from app.yolov8.utils import class_names
 from app.utils.classification import get_classes
-from app.routes.images import get_all_image_paths
 
 router = APIRouter()
 
@@ -95,9 +90,6 @@
 @router.get("/images")
 def get_images():
     try:
-<<<<<<< HEAD
-        image_files = get_all_image_paths()
-=======
         files = os.listdir(IMAGES_PATH)
         image_extensions = [".jpg", ".jpeg", ".png", ".bmp", ".gif"]
         image_files = [
@@ -107,9 +99,9 @@
         ]
 
         return JSONResponse(
-            status_code=status.HTTP_200_OK,
+            status_code=200,
             content={
-                "data": {"images": image_files},
+                "data": {"image_files": image_files},
                 "message": "Successfully retrieved all images",
                 "success": True,
             },
@@ -117,7 +109,7 @@
 
     except Exception as e:
         return JSONResponse(
-            status_code=status.HTTP_500_INTERNAL_SERVER_ERROR,
+            status_code=500,
             content={
                 "status_code": status.HTTP_500_INTERNAL_SERVER_ERROR,
                 "content": {
@@ -176,35 +168,20 @@
 
         destination_path = os.path.join(IMAGES_PATH, os.path.basename(image_path))
         shutil.copy(image_path, destination_path)
->>>>>>> 20bd2563
 
         return JSONResponse(
-            status_code=200,
+            status_code=status.HTTP_200_OK,
             content={
-<<<<<<< HEAD
-                "data": {
-                    "image_files": image_files
-                },
-                "message": "Successfully retrieved all images",
-=======
                 "data": {"destination_path": destination_path},
                 "message": "Image copied to the gallery successfully",
->>>>>>> 20bd2563
                 "success": True,
             },
         )
 
     except Exception as e:
         return JSONResponse(
-            status_code=500,
+            status_code=status.HTTP_500_INTERNAL_SERVER_ERROR,
             content={
-<<<<<<< HEAD
-                "success": False,
-                "error": "Internal server error",
-                "message": str(e),
-            },
-        )
-=======
                 "status_code": status.HTTP_500_INTERNAL_SERVER_ERROR,
                 "content": {
                     "success": False,
@@ -212,5 +189,4 @@
                     "message": str(e),
                 },
             },
-        )
->>>>>>> 20bd2563
+        )