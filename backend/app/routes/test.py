import cv2
import asyncio
from fastapi import APIRouter, status, HTTPException
from app.config.settings import DEFAULT_FACE_DETECTION_MODEL, IMAGES_PATH
from app.yolov8 import YOLOv8
from app.yolov8.utils import class_names
from app.utils.classification import get_classes
<<<<<<< HEAD
from app.utils.wrappers import exception_handler_wrapper
from app.schemas.test import (
    TestRouteRequest,TestRouteResponse,
    DetectionData,ErrorResponse,
    AddSingleImageRequest,AddSingleImageResponse,
    GetImagesResponse
)

=======
from app.routes.images import get_all_image_paths
from app.database.images import get_all_images_from_folder_id
from app.database.folders import get_all_folder_ids
>>>>>>> 71b7836c

router = APIRouter()


async def run_get_classes(img_path):
    loop = asyncio.get_event_loop()
    result = await loop.run_in_executor(None, get_classes, img_path)


@router.post(
    "/return",
    response_model=TestRouteResponse,
    responses={ code : { "model" : ErrorResponse } for code in [ 400,500 ] }
)
async def test_route(payload: TestRouteRequest):
    try:
        model_path = DEFAULT_FACE_DETECTION_MODEL
        yolov8_detector = YOLOv8(model_path, conf_thres=0.2, iou_thres=0.3)   


        img_path = payload.path

        img = cv2.imread(img_path)

        if img is None:
            
            raise HTTPException(
                status_code=status.HTTP_400_BAD_REQUEST,
                detail=ErrorResponse(
                    success=False,
                    message=f"Failed to load image: {img_path}",
                    error="Failed to load image"
                ).model_dump()

            )

            
        boxes, scores, class_ids = yolov8_detector(img)
        print(scores, "\n", class_ids)
        detected_classes = [class_names[x] for x in class_ids]
        
        asyncio.create_task(run_get_classes(img_path))
        
        return TestRouteResponse(
            success=True,
            message="Object detection completed successfully",
            data=DetectionData(
                class_ids=class_ids,
                detected_classes=detected_classes
            )

        )

    except Exception as e:

        raise HTTPException(
            status_code=status.HTTP_500_INTERNAL_SERVER_ERROR,
            detail=ErrorResponse(
                success=False,
                error="Internal server error",
                message=str(e)
            ).model_dump()
        )


@router.get(
    "/images",
    response_model=GetImagesResponse,
    responses={ code : { "model" : ErrorResponse } for code in  [ 500 ] }
)
@exception_handler_wrapper
def get_images():
    try:
        files = os.listdir(IMAGES_PATH)
        image_extensions = ['.jpg', '.jpeg', '.png', '.bmp', '.gif'] 
        image_files = [os.path.abspath(os.path.join(IMAGES_PATH, file)) for file in files if os.path.splitext(file)[1].lower() in image_extensions]
        
        return GetImagesResponse(
            success=True,
            message="Successfully retrieved all images",
            data= { "images": image_files }
        )
    
    except Exception as e:

        raise HTTPException(
            status_code=status.HTTP_500_INTERNAL_SERVER_ERROR,
            detail=ErrorResponse(
                success=False,
                error="Internal server error",
                message=str(e)
            ).model_dump()
        )


@router.post(
    "/single-image",
    response_model=AddSingleImageResponse,
    responses={ code : { "model" : ErrorResponse } for code in [ 400,500 ] }
)
@exception_handler_wrapper
def add_single_image(payload: AddSingleImageRequest):
    try:
        image_path = payload.path
        if not os.path.isfile(image_path):

            raise HTTPException(
                status_code=status.HTTP_400_BAD_REQUEST,
                detail=ErrorResponse(
                    success=False,
                    error="Invalid file path",
                    message="The provided path is not a valid file"

                ).model_dump()
            )


        image_extensions = ['.jpg', '.jpeg', '.png', '.bmp', '.gif']
        file_extension = os.path.splitext(image_path)[1].lower()
        if file_extension not in image_extensions:

            raise HTTPException(
                status_code=status.HTTP_400_BAD_REQUEST,
                detail=ErrorResponse(
                    success=False,
                    error="Invalid file type",
                    message="The file is not a supported image type"
                )
            )

        
        destination_path = os.path.join(IMAGES_PATH, os.path.basename(image_path))
        shutil.copy(image_path, destination_path)

        return AddSingleImageResponse(
            success=True,
            message="Image copied to the gallery successfully",
            data={"destination_path": destination_path}
        ),
    except Exception as e:
<<<<<<< HEAD

        raise HTTPException(
            status_code=status.HTTP_500_INTERNAL_SERVER_ERROR,
            detail=ErrorResponse(
                success=False,
                message="Internal server error",
                error=str(e)
            ).model_dump()
        )
=======
        return JSONResponse(
            status_code=500,
            content={
                "success": False,
                "error": "Internal server error",
                "message": str(e),
            },
        )


@router.get("/test-image")
def test_images():
    folder_ids = get_all_folder_ids()

    for folder_id in folder_ids:
        print("Current Folder ID = ", folder_id)
        image_paths = get_all_images_from_folder_id(folder_id)
        print("Image Paths = ", image_paths)

    print("Folder IDS = ", folder_ids)
    return JSONResponse(status_code=status.HTTP_200_OK, content={"message": "Success"})
>>>>>>> 71b7836c
<|MERGE_RESOLUTION|>--- conflicted
+++ resolved
@@ -5,20 +5,18 @@
 from app.yolov8 import YOLOv8
 from app.yolov8.utils import class_names
 from app.utils.classification import get_classes
-<<<<<<< HEAD
 from app.utils.wrappers import exception_handler_wrapper
 from app.schemas.test import (
     TestRouteRequest,TestRouteResponse,
     DetectionData,ErrorResponse,
     AddSingleImageRequest,AddSingleImageResponse,
-    GetImagesResponse
+    TestImageResponse,GetImagesResponse
 )
-
-=======
-from app.routes.images import get_all_image_paths
 from app.database.images import get_all_images_from_folder_id
 from app.database.folders import get_all_folder_ids
->>>>>>> 71b7836c
+import os
+import shutil
+
 
 router = APIRouter()
 
@@ -159,7 +157,6 @@
             data={"destination_path": destination_path}
         ),
     except Exception as e:
-<<<<<<< HEAD
 
         raise HTTPException(
             status_code=status.HTTP_500_INTERNAL_SERVER_ERROR,
@@ -169,26 +166,32 @@
                 error=str(e)
             ).model_dump()
         )
-=======
-        return JSONResponse(
-            status_code=500,
-            content={
-                "success": False,
-                "error": "Internal server error",
-                "message": str(e),
-            },
+
+@router.get(
+    "/test-image",
+    response_model=TestImageResponse,
+    responses={ code : { "model" : ErrorResponse } for code in [ 400 ] }
+)
+def test_images():
+    try : 
+        folder_ids = get_all_folder_ids()
+        for folder_id in folder_ids:
+            print("Current Folder ID = ", folder_id)
+            image_paths = get_all_images_from_folder_id(folder_id)
+            print("Image Paths = ", image_paths)
+
+        print("Folder IDS = ", folder_ids)
+        return TestImageResponse(
+            success=True,
+            message="Success"
         )
-
-
-@router.get("/test-image")
-def test_images():
-    folder_ids = get_all_folder_ids()
-
-    for folder_id in folder_ids:
-        print("Current Folder ID = ", folder_id)
-        image_paths = get_all_images_from_folder_id(folder_id)
-        print("Image Paths = ", image_paths)
-
-    print("Folder IDS = ", folder_ids)
-    return JSONResponse(status_code=status.HTTP_200_OK, content={"message": "Success"})
->>>>>>> 71b7836c
+    
+    except Exception as e : 
+        raise HTTPException(
+            status_code=status.HTTP_400_BAD_REQUEST,
+            detail=ErrorResponse(
+                success=False,
+                message="Internal server error",
+                error=str(e)
+            ).model_dump()
+        )