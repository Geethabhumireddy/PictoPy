--- conflicted
+++ resolved
@@ -1,6 +1,5 @@
 import cv2
 import asyncio
-<<<<<<< HEAD
 from fastapi import APIRouter, status, HTTPException
 from app.config.settings import DEFAULT_FACE_DETECTION_MODEL, IMAGES_PATH
 from app.yolov8 import YOLOv8
@@ -13,16 +12,7 @@
     AddSingleImageRequest,AddSingleImageResponse,
     GetImagesResponse
 )
-=======
-from fastapi import APIRouter, status
-from fastapi.responses import JSONResponse
 
-from app.config.settings import DEFAULT_FACE_DETECTION_MODEL
-from app.yolov8 import YOLOv8
-from app.yolov8.utils import class_names
-from app.utils.classification import get_classes
-from app.routes.images import get_all_image_paths
->>>>>>> e486223c
 
 router = APIRouter()
 
@@ -32,7 +22,6 @@
     result = await loop.run_in_executor(None, get_classes, img_path)
 
 
-<<<<<<< HEAD
 @router.post(
     "/return",
     response_model=TestRouteResponse,
@@ -45,60 +34,25 @@
 
 
         img_path = payload.path
-=======
-@router.post("/return")
-async def test_route(payload: dict):
-    try:
-        model_path = DEFAULT_FACE_DETECTION_MODEL
-        yolov8_detector = YOLOv8(model_path, conf_thres=0.2, iou_thres=0.3)
-        print(payload)
 
-        if "path" not in payload:
-            return JSONResponse(
-                status_code=status.HTTP_400_BAD_REQUEST,
-                content={
-                    "status_code": status.HTTP_400_BAD_REQUEST,
-                    "content": {
-                        "success": False,
-                        "error": "Missing 'path' in payload",
-                        "message": "Image path is required",
-                    },
-                },
-            )
-
-        img_path = payload["path"]
->>>>>>> e486223c
         img = cv2.imread(img_path)
 
         if img is None:
             
             raise HTTPException(
                 status_code=status.HTTP_400_BAD_REQUEST,
-<<<<<<< HEAD
                 detail=ErrorResponse(
                     success=False,
                     message=f"Failed to load image: {img_path}",
                     error="Failed to load image"
                 ).model_dump()
-=======
-                content={
-                    "status_code": status.HTTP_400_BAD_REQUEST,
-                    "content": {
-                        "success": False,
-                        "error": "Failed to load image",
-                        "message": f"Failed to load image: {img_path}",
-                    },
-                },
->>>>>>> e486223c
+
             )
 
             
         boxes, scores, class_ids = yolov8_detector(img)
         print(scores, "\n", class_ids)
         detected_classes = [class_names[x] for x in class_ids]
-
-<<<<<<< HEAD
-
         
         asyncio.create_task(run_get_classes(img_path))
         
@@ -109,27 +63,13 @@
                 class_ids=class_ids,
                 detected_classes=detected_classes
             )
-=======
-        asyncio.create_task(run_get_classes(img_path))
 
-        return JSONResponse(
-            status_code=status.HTTP_200_OK,
-            content={
-                "data": {
-                    "class_ids": class_ids.tolist(),
-                    "detected_classes": detected_classes,
-                },
-                "message": "Object detection completed successfully",
-                "success": True,
-            },
->>>>>>> e486223c
         )
 
     except Exception as e:
 
         raise HTTPException(
             status_code=status.HTTP_500_INTERNAL_SERVER_ERROR,
-<<<<<<< HEAD
             detail=ErrorResponse(
                 success=False,
                 error="Internal server error",
@@ -222,39 +162,3 @@
                 error=str(e)
             ).model_dump()
         )
-=======
-            content={
-                "status_code": status.HTTP_500_INTERNAL_SERVER_ERROR,
-                "content": {
-                    "success": False,
-                    "error": "Internal server error",
-                    "message": str(e),
-                },
-            },
-        )
-
-
-@router.get("/images")
-def get_images():
-    try:
-        image_files = get_all_image_paths()
-
-        return JSONResponse(
-            status_code=200,
-            content={
-                "data": {"image_files": image_files},
-                "message": "Successfully retrieved all images",
-                "success": True,
-            },
-        )
-
-    except Exception as e:
-        return JSONResponse(
-            status_code=500,
-            content={
-                "success": False,
-                "error": "Internal server error",
-                "message": str(e),
-            },
-        )
->>>>>>> e486223c
