--- conflicted
+++ resolved
@@ -3,12 +3,7 @@
 import json
 
 from app.config.settings import (
-<<<<<<< HEAD
     DATABASE_PATH,
-=======
-    IMAGES_DATABASE_PATH,
-    MAPPINGS_DATABASE_PATH,
->>>>>>> 20bd2563
 )
 from app.facecluster.init_face_cluster import get_face_cluster
 from app.database.albums import remove_image_from_all_albums
@@ -93,13 +88,13 @@
         # Instead of calling delete_face_embeddings directly, for circular import error
         remove_image_from_all_albums(image_id)
         from app.database.faces import delete_face_embeddings
+
         conn.commit()
         conn.close()
         clusters = get_face_cluster()
         clusters.remove_image(image_id)
         delete_face_embeddings(image_id)
     conn.close()
-
 
 
 def get_all_image_ids_from_db():
@@ -177,6 +172,7 @@
     conn.close()
     return count > 0
 
+
 def get_all_image_paths():
     with sqlite3.connect(DATABASE_PATH) as conn:
         cursor = conn.cursor()
