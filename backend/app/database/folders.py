--- conflicted
+++ resolved
@@ -89,15 +89,12 @@
         rows = conn.execute("SELECT folder_path FROM folders").fetchall()
         return [row[0] for row in rows] if rows else []
 
-<<<<<<< HEAD
 def get_all_folder_ids():
     conn = sqlite3.connect(DATABASE_PATH)
     cursor = conn.cursor()
     cursor.execute("SELECT folder_id from folders")
     rows = cursor.fetchall()
     return [row[0] for row in rows] if rows else []
-=======
->>>>>>> e486223c
 
 def delete_folder(folder_path):
     conn = sqlite3.connect(DATABASE_PATH)
