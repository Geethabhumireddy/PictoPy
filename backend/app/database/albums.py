--- conflicted
+++ resolved
@@ -121,13 +121,8 @@
 @album_exists
 def get_album_photos(album_name, password=None):
     verify_album_access(album_name, password)
-<<<<<<< HEAD
-    
-    conn = sqlite3.connect(DATABASE_PATH)
-=======
-
-    conn = sqlite3.connect(ALBUM_DATABASE_PATH)
->>>>>>> 20bd2563
+
+    conn = sqlite3.connect(DATABASE_PATH)
     cursor = conn.cursor()
 
     cursor.execute("SELECT image_ids FROM albums WHERE album_name = ?", (album_name,))
