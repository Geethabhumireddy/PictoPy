import numpy as np
import cv2

class_names = [
    "person",
    "bicycle",
    "car",
    "motorcycle",
    "airplane",
    "bus",
    "train",
    "truck",
    "boat",
    "traffic light",
    "fire hydrant",
    "stop sign",
    "parking meter",
    "bench",
    "bird",
    "cat",
    "dog",
    "horse",
    "sheep",
    "cow",
    "elephant",
    "bear",
    "zebra",
    "giraffe",
    "backpack",
    "umbrella",
    "handbag",
    "tie",
    "suitcase",
    "frisbee",
    "skis",
    "snowboard",
    "sports ball",
    "kite",
    "baseball bat",
    "baseball glove",
    "skateboard",
    "surfboard",
    "tennis racket",
    "bottle",
    "wine glass",
    "cup",
    "fork",
    "knife",
    "spoon",
    "bowl",
    "banana",
    "apple",
    "sandwich",
    "orange",
    "broccoli",
    "carrot",
    "hot dog",
    "pizza",
    "donut",
    "cake",
    "chair",
    "couch",
    "potted plant",
    "bed",
    "dining table",
    "toilet",
    "tv",
    "laptop",
    "mouse",
    "remote",
    "keyboard",
    "cell phone",
    "microwave",
    "oven",
    "toaster",
    "sink",
    "refrigerator",
    "book",
    "clock",
    "vase",
    "scissors",
    "teddy bear",
    "hair drier",
    "toothbrush",
]

# Create a list of colors for each class where each color is a tuple of 3 integer values
rng = np.random.default_rng(3)
colors = rng.uniform(0, 255, size=(len(class_names), 3))


def nms(boxes, scores, iou_threshold):
    # Sort by score
    sorted_indices = np.argsort(scores)[::-1]

    keep_boxes = []
    while sorted_indices.size > 0:
        # Pick the last box
        box_id = sorted_indices[0]
        keep_boxes.append(box_id)

        # Compute IoU of the picked box with the rest
        ious = compute_iou(boxes[box_id, :], boxes[sorted_indices[1:], :])

        # Remove boxes with IoU over the threshold
        keep_indices = np.where(ious < iou_threshold)[0]

        # print(keep_indices.shape, sorted_indices.shape)
        sorted_indices = sorted_indices[keep_indices + 1]

    return keep_boxes


def multiclass_nms(boxes, scores, class_ids, iou_threshold):

    unique_class_ids = np.unique(class_ids)

    keep_boxes = []
    for class_id in unique_class_ids:
        class_indices = np.where(class_ids == class_id)[0]
        class_boxes = boxes[class_indices, :]
        class_scores = scores[class_indices]

        class_keep_boxes = nms(class_boxes, class_scores, iou_threshold)
        keep_boxes.extend(class_indices[class_keep_boxes])

    return keep_boxes


def compute_iou(box, boxes):
    # Compute xmin, ymin, xmax, ymax for both boxes
    xmin = np.maximum(box[0], boxes[:, 0])
    ymin = np.maximum(box[1], boxes[:, 1])
    xmax = np.minimum(box[2], boxes[:, 2])
    ymax = np.minimum(box[3], boxes[:, 3])

    # Compute intersection area
    intersection_area = np.maximum(0, xmax - xmin) * np.maximum(0, ymax - ymin)

    # Compute union area
    box_area = (box[2] - box[0]) * (box[3] - box[1])
    boxes_area = (boxes[:, 2] - boxes[:, 0]) * (boxes[:, 3] - boxes[:, 1])
    union_area = box_area + boxes_area - intersection_area

    # Compute IoU
    iou = intersection_area / union_area

    return iou


def xywh2xyxy(x):
    # Convert bounding box (x, y, w, h) to bounding box (x1, y1, x2, y2)
    y = np.copy(x)
    y[..., 0] = x[..., 0] - x[..., 2] / 2
    y[..., 1] = x[..., 1] - x[..., 3] / 2
    y[..., 2] = x[..., 0] + x[..., 2] / 2
    y[..., 3] = x[..., 1] + x[..., 3] / 2
    return y


def draw_detections(image, boxes, scores, class_ids, mask_alpha=0.3, confidence_threshold=0.3):
    det_img = image.copy()

    img_height, img_width = image.shape[:2]
    font_size = min([img_height, img_width]) * 0.0006
    text_thickness = int(min([img_height, img_width]) * 0.001)

    det_img = draw_masks(det_img, boxes, class_ids, mask_alpha)

    # Draw bounding boxes and labels of detections
    for class_id, box, score in zip(class_ids, boxes, scores):
        if score < confidence_threshold or class_id >= len(class_names) - 1:
            color = colors[-1] 
            label = "unknown"
        else:
            color = colors[class_id]
            label = class_names[class_id]
        draw_box(det_img, box, color)
<<<<<<< HEAD

        label = class_names[class_id]
        caption = f"{label} {int(score * 100)}%"
=======
        caption = f'{label} {int(score * 100)}%'
>>>>>>> 2efab87d
        draw_text(det_img, caption, box, color, font_size, text_thickness)

    return det_img


def draw_box(
    image: np.ndarray,
    box: np.ndarray,
    color: tuple[int, int, int] = (0, 0, 255),
    thickness: int = 2,
) -> np.ndarray:
    x1, y1, x2, y2 = box.astype(int)
    return cv2.rectangle(image, (x1, y1), (x2, y2), color, thickness)


def draw_text(
    image: np.ndarray,
    text: str,
    box: np.ndarray,
    color: tuple[int, int, int] = (0, 0, 255),
    font_size: float = 0.001,
    text_thickness: int = 2,
) -> np.ndarray:
    x1, y1, x2, y2 = box.astype(int)
    (tw, th), _ = cv2.getTextSize(
        text=text,
        fontFace=cv2.FONT_HERSHEY_SIMPLEX,
        fontScale=font_size,
        thickness=text_thickness,
    )
    th = int(th * 1.2)

    cv2.rectangle(image, (x1, y1), (x1 + tw, y1 - th), color, -1)

    return cv2.putText(
        image,
        text,
        (x1, y1),
        cv2.FONT_HERSHEY_SIMPLEX,
        font_size,
        (255, 255, 255),
        text_thickness,
        cv2.LINE_AA,
    )


def draw_masks(
    image: np.ndarray, boxes: np.ndarray, classes: np.ndarray, mask_alpha: float = 0.3
) -> np.ndarray:
    mask_img = image.copy()

    # Draw bounding boxes and labels of detections
    for box, class_id in zip(boxes, classes):
        color = colors[class_id]

        x1, y1, x2, y2 = box.astype(int)

        # Draw fill rectangle in mask image
        cv2.rectangle(mask_img, (x1, y1), (x2, y2), color, -1)

    return cv2.addWeighted(mask_img, mask_alpha, image, 1 - mask_alpha, 0)<|MERGE_RESOLUTION|>--- conflicted
+++ resolved
@@ -158,7 +158,9 @@
     return y
 
 
-def draw_detections(image, boxes, scores, class_ids, mask_alpha=0.3, confidence_threshold=0.3):
+def draw_detections(
+    image, boxes, scores, class_ids, mask_alpha=0.3, confidence_threshold=0.3
+):
     det_img = image.copy()
 
     img_height, img_width = image.shape[:2]
@@ -170,19 +172,13 @@
     # Draw bounding boxes and labels of detections
     for class_id, box, score in zip(class_ids, boxes, scores):
         if score < confidence_threshold or class_id >= len(class_names) - 1:
-            color = colors[-1] 
+            color = colors[-1]
             label = "unknown"
         else:
             color = colors[class_id]
             label = class_names[class_id]
         draw_box(det_img, box, color)
-<<<<<<< HEAD
-
-        label = class_names[class_id]
         caption = f"{label} {int(score * 100)}%"
-=======
-        caption = f'{label} {int(score * 100)}%'
->>>>>>> 2efab87d
         draw_text(det_img, caption, box, color, font_size, text_thickness)
 
     return det_img
