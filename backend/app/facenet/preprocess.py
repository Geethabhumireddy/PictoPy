--- conflicted
+++ resolved
@@ -8,7 +8,7 @@
     image = image.transpose((2, 0, 1))
     image = np.expand_dims(image, axis=0)
     image = image.astype(np.float32)
-    image = (image - 127.5) / 128.0 
+    image = (image - 127.5) / 128.0
     return image
 
 
@@ -17,8 +17,6 @@
 
 
 def cosine_similarity(embedding1, embedding2):
-<<<<<<< HEAD
-    return np.dot(embedding1, embedding2)
-=======
-    return np.dot(embedding1, embedding2) / (np.linalg.norm(embedding1) * np.linalg.norm(embedding2))
->>>>>>> 2efab87d
+    return np.dot(embedding1, embedding2) / (
+        np.linalg.norm(embedding1) * np.linalg.norm(embedding2)
+    )