--- conflicted
+++ resolved
@@ -9,12 +9,8 @@
 from app.database.albums import create_albums_table
 from app.database.yolo_mapping import create_YOLO_mappings
 from app.database.faces import cleanup_face_embeddings, create_faces_table
-<<<<<<< HEAD
-from app.facecluster.init_face_cluster import get_face_cluster, init_face_cluster
+from app.facecluster.init_face_cluster import init_face_cluster
 from app.database.folders import create_folders_table
-=======
-from app.facecluster.init_face_cluster import init_face_cluster
->>>>>>> 20bd2563
 
 # Add the project root to the Python path
 sys.path.append(os.path.dirname(os.path.dirname(os.path.abspath(__file__))))
@@ -64,34 +60,13 @@
     response = client.get("/images/all-images")
     assert response.status_code == 200
 
-<<<<<<< HEAD
-=======
-
-@pytest.mark.asyncio
-async def test_add_multiple_images(test_images):
-    payload = {
-        "paths": [
-            str(Path(test_images) / "000000000009.jpg"),
-            str(Path(test_images) / "000000000025.jpg"),
-            str(Path(test_images) / "000000000030.jpg"),
-        ]
-    }
-    response = client.post("/images/images", json=payload)
-    assert response.status_code == 202
->>>>>>> 20bd2563
-
 
 def test_get_all_image_objects():
     response = client.get("/images/all-image-objects")
     assert response.status_code == 200
 
 
-<<<<<<< HEAD
 def test_add_folder(test_images):
-=======
-@pytest.mark.asyncio
-async def test_add_folder(test_images):
->>>>>>> 20bd2563
     payload = {"folder_path": test_images}
     response = client.post("/images/add-folder", json=payload)
     assert response.status_code == 200
@@ -102,22 +77,7 @@
     response = client.post("/images/generate-thumbnails", json=payload)
     assert response.status_code == 201
 
-<<<<<<< HEAD
-=======
 
-def test_add_multiple_images_missing_paths():
-    payload = {}
-    response = client.post("/images/images", json=payload)
-    assert response.status_code == 400
-
-
-def test_delete_image_missing_path():
-    payload = {}
-    response = client.request("DELETE", "/images/delete-image", json=payload)
-    assert response.status_code == 400
-
-
->>>>>>> 20bd2563
 def test_delete_multiple_images_invalid_format():
     payload = {"paths": "not_a_list"}
     response = client.request("DELETE", "/images/multiple-images", json=payload)
@@ -135,16 +95,7 @@
     response = client.post("/images/generate-thumbnails", json=payload)
     assert response.status_code == 400
 
-<<<<<<< HEAD
-=======
 
-def test_delete_image(test_images):
-    payload = {"path": str(Path(test_images) / "000000000009.jpg")}
-    response = client.request("DELETE", "/images/delete-image", json=payload)
-    assert response.status_code == 200
-
-
->>>>>>> 20bd2563
 def test_delete_multiple_images(test_images):
     payload = {
         "paths": [
@@ -155,11 +106,13 @@
     response = client.request("DELETE", "/images/multiple-images", json=payload)
     assert response.status_code == 200
 
+
 def test_delete_thumbnails(test_images):
     params = {"folder_path": test_images}
     response = client.delete("/images/delete-thumbnails", params=params)
     assert response.status_code == 200
 
+
 def test_delete_thumbnails_missing_folder_path():
     response = client.delete("/images/delete-thumbnails")
     assert response.status_code == 400