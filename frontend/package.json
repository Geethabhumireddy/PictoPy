{
  "name": "tauri-app",
  "private": true,
  "version": "0.0.0",
  "type": "module",
  "scripts": {
    "dev": "vite",
    "build": "tsc && vite build",
    "preview": "vite preview",
    "tauri": "tauri",
    "setup:linux": "cd scripts &&  ./setup_env.sh",
    "lint:check": "eslint --max-warnings 0 --config .eslintrc.json .",
    "lint:fix": "eslint --max-warnings 0 --config .eslintrc.json . --fix",
    "format:fix": "prettier --write \"**/*.{ts,tsx,json}\"",
    "format:check": "prettier --check \"**/*.{ts,tsx,json}\""
  },
  "dependencies": {
    "@heroicons/react": "^2.2.0",
    "@radix-ui/react-dialog": "^1.1.1",
    "@radix-ui/react-dropdown-menu": "^2.1.1",
    "@radix-ui/react-slot": "^1.1.0",
    "@tanstack/react-query": "^5.62.10",
    "@tauri-apps/api": ">=2.0.0-beta.0",
    "@tauri-apps/plugin-dialog": "^2.0.0-beta.5",
    "@tauri-apps/plugin-fs": "^2.0.0-beta.3",
    "@tauri-apps/plugin-shell": "^2.0.0-beta.4",
    "axios": "^1.7.2",
    "class-variance-authority": "^0.7.0",
    "clsx": "^2.1.1",
    "ldrs": "^1.0.2",
    "lucide-react": "^0.400.0",
    "react": "^18.2.0",
    "react-dom": "^18.2.0",
<<<<<<< HEAD
    "react-image-crop": "^11.0.7",
=======
    "react-icons": "^5.4.0",
>>>>>>> 61f8219a
    "react-router-dom": "^6.24.1",
    "tailwind-merge": "^2.3.0",
    "tailwindcss-animate": "^1.0.7"
  },
  "devDependencies": {
    "@tauri-apps/cli": "^2.0.0-beta.21",
    "@types/node": "^20.14.9",
    "@types/react": "^18.2.15",
    "@types/react-dom": "^18.2.7",
    "@vitejs/plugin-react": "^4.2.1",
    "autoprefixer": "^10.4.20",
    "eslint": "^8.57.1",
    "eslint-config-prettier": "^9.1.0",
    "eslint-config-react-app": "^7.0.1",
    "postcss": "^8.4.49",
    "prettier": "^3.3.3",
    "prettier-plugin-tailwindcss": "^0.6.8",
    "tailwindcss": "^3.4.17",
    "typescript": "^5.1.6",
    "vite": "^5.0.0",
    "vite-plugin-eslint": "^1.8.1"
  }
}<|MERGE_RESOLUTION|>--- conflicted
+++ resolved
@@ -31,11 +31,8 @@
     "lucide-react": "^0.400.0",
     "react": "^18.2.0",
     "react-dom": "^18.2.0",
-<<<<<<< HEAD
     "react-image-crop": "^11.0.7",
-=======
     "react-icons": "^5.4.0",
->>>>>>> 61f8219a
     "react-router-dom": "^6.24.1",
     "tailwind-merge": "^2.3.0",
     "tailwindcss-animate": "^1.0.7"
