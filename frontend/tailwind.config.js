/** @type {import('tailwindcss').Config} */
<<<<<<< HEAD
module.exports = {
  darkMode: ["class"], // Enable dark mode
  content: [
    './pages/**/*.{ts,tsx}',
    './components/**/*.{ts,tsx}',
    './app/**/*.{ts,tsx}',
    './src/**/*.{ts,tsx}',
  ],
  prefix: "",
  theme: {
    container: {
      center: true,
      padding: "2rem",
      screens: {
        "2xl": "1400px",
      },
    },
    extend: {
      colors: {
        border: "hsl(var(--border))",
        input: "hsl(var(--input))",
        ring: "hsl(var(--ring))",
        background: "hsl(var(--background))",
        foreground: "hsl(var(--foreground))",
        primary: {
          DEFAULT: "hsl(var(--primary))",
          foreground: "hsl(var(--primary-foreground))",
        },
        secondary: {
          DEFAULT: "hsl(var(--secondary))",
          foreground: "hsl(var(--secondary-foreground))",
        },
        destructive: {
          DEFAULT: "hsl(var(--destructive))",
          foreground: "hsl(var(--destructive-foreground))",
        },
        muted: {
          DEFAULT: "hsl(var(--muted))",
          foreground: "hsl(var(--muted-foreground))",
        },
        accent: {
          DEFAULT: "hsl(var(--accent))",
          foreground: "hsl(var(--accent-foreground))",
        },
        popover: {
          DEFAULT: "hsl(var(--popover))",
          foreground: "hsl(var(--popover-foreground))",
        },
        card: {
          DEFAULT: "hsl(var(--card))",
          foreground: "hsl(var(--card-foreground))",
        },
        // Custom gradient colors for buttons
        gradientFrom: "#6366F1", // Indigo
        gradientVia: "#8B5CF6", // Purple
        gradientTo: "#EC4899", // Pink
        // Dark mode-specific gradients
        gradientFromDark: "#4F46E5",
        gradientViaDark: "#7C3AED",
        gradientToDark: "#BE185D",
=======
import tailwindcssAnimate from 'tailwindcss-animate';
export const darkMode = ["class"];
export const content = [
  './pages/**/*.{ts,tsx}',
  './components/**/*.{ts,tsx}',
  './app/**/*.{ts,tsx}',
  './src/**/*.{ts,tsx}',
];
export const prefix = "";
export const theme = {
  container: {
    center: true,
    padding: "2rem",
    screens: {
      "2xl": "1400px",
    },
  },
  extend: {
    colors: {
      border: "hsl(var(--border))",
      input: "hsl(var(--input))",
      ring: "hsl(var(--ring))",
      background: "hsl(var(--background))",
      foreground: "hsl(var(--foreground))",
      primary: {
        DEFAULT: "hsl(var(--primary))",
        foreground: "hsl(var(--primary-foreground))",
      },
      secondary: {
        DEFAULT: "hsl(var(--secondary))",
        foreground: "hsl(var(--secondary-foreground))",
      },
      destructive: {
        DEFAULT: "hsl(var(--destructive))",
        foreground: "hsl(var(--destructive-foreground))",
      },
      muted: {
        DEFAULT: "hsl(var(--muted))",
        foreground: "hsl(var(--muted-foreground))",
>>>>>>> 1ccc6b45
      },
      accent: {
        DEFAULT: "hsl(var(--accent))",
        foreground: "hsl(var(--accent-foreground))",
      },
<<<<<<< HEAD
      boxShadow: {
        lg: "0 10px 15px -3px rgba(0, 0, 0, 0.1), 0 4px 6px -2px rgba(0, 0, 0, 0.05)",
        xl: "0 20px 25px -5px rgba(0, 0, 0, 0.1), 0 10px 10px -5px rgba(0, 0, 0, 0.04)",
        darkLg: "0 10px 15px -3px rgba(0, 0, 0, 0.5), 0 4px 6px -2px rgba(0, 0, 0, 0.3)",
      },
      keyframes: {
        "accordion-down": {
          from: { height: "0" },
          to: { height: "var(--radix-accordion-content-height)" },
        },
        "accordion-up": {
          from: { height: "var(--radix-accordion-content-height)" },
          to: { height: "0" },
        },
        // Smooth hover animation
        "button-hover": {
          "0%": { transform: "scale(1)", boxShadow: "0 4px 6px rgba(0, 0, 0, 0.1)" },
          "100%": { transform: "scale(1.05)", boxShadow: "0 6px 10px rgba(0, 0, 0, 0.2)" },
        },
        // Reverse hover for dark mode
        "button-hover-dark": {
          "0%": { transform: "scale(1)", boxShadow: "0 4px 6px rgba(255, 255, 255, 0.1)" },
          "100%": { transform: "scale(1.05)", boxShadow: "0 6px 10px rgba(255, 255, 255, 0.15)" },
        },
      },
      animation: {
        "accordion-down": "accordion-down 0.2s ease-out",
        "accordion-up": "accordion-up 0.2s ease-out",
        "button-hover": "button-hover 0.3s ease-in-out",
        "button-hover-dark": "button-hover-dark 0.3s ease-in-out",
=======
      popover: {
        DEFAULT: "hsl(var(--popover))",
        foreground: "hsl(var(--popover-foreground))",
      },
      card: {
        DEFAULT: "hsl(var(--card))",
        foreground: "hsl(var(--card-foreground))",
>>>>>>> 1ccc6b45
      },
    },
    borderRadius: {
      lg: "var(--radius)",
      md: "calc(var(--radius) - 2px)",
      sm: "calc(var(--radius) - 4px)",
    },
    keyframes: {
      "accordion-down": {
        from: { height: "0" },
        to: { height: "var(--radix-accordion-content-height)" },
      },
      "accordion-up": {
        from: { height: "var(--radix-accordion-content-height)" },
        to: { height: "0" },
      },
    },
    animation: {
      "accordion-down": "accordion-down 0.2s ease-out",
      "accordion-up": "accordion-up 0.2s ease-out",
    },
  },
<<<<<<< HEAD
  plugins: [require("tailwindcss-animate")],
};
=======
};
export const plugins = [tailwindcssAnimate];
>>>>>>> 1ccc6b45
<|MERGE_RESOLUTION|>--- conflicted
+++ resolved
@@ -1,67 +1,6 @@
 /** @type {import('tailwindcss').Config} */
-<<<<<<< HEAD
-module.exports = {
-  darkMode: ["class"], // Enable dark mode
-  content: [
-    './pages/**/*.{ts,tsx}',
-    './components/**/*.{ts,tsx}',
-    './app/**/*.{ts,tsx}',
-    './src/**/*.{ts,tsx}',
-  ],
-  prefix: "",
-  theme: {
-    container: {
-      center: true,
-      padding: "2rem",
-      screens: {
-        "2xl": "1400px",
-      },
-    },
-    extend: {
-      colors: {
-        border: "hsl(var(--border))",
-        input: "hsl(var(--input))",
-        ring: "hsl(var(--ring))",
-        background: "hsl(var(--background))",
-        foreground: "hsl(var(--foreground))",
-        primary: {
-          DEFAULT: "hsl(var(--primary))",
-          foreground: "hsl(var(--primary-foreground))",
-        },
-        secondary: {
-          DEFAULT: "hsl(var(--secondary))",
-          foreground: "hsl(var(--secondary-foreground))",
-        },
-        destructive: {
-          DEFAULT: "hsl(var(--destructive))",
-          foreground: "hsl(var(--destructive-foreground))",
-        },
-        muted: {
-          DEFAULT: "hsl(var(--muted))",
-          foreground: "hsl(var(--muted-foreground))",
-        },
-        accent: {
-          DEFAULT: "hsl(var(--accent))",
-          foreground: "hsl(var(--accent-foreground))",
-        },
-        popover: {
-          DEFAULT: "hsl(var(--popover))",
-          foreground: "hsl(var(--popover-foreground))",
-        },
-        card: {
-          DEFAULT: "hsl(var(--card))",
-          foreground: "hsl(var(--card-foreground))",
-        },
-        // Custom gradient colors for buttons
-        gradientFrom: "#6366F1", // Indigo
-        gradientVia: "#8B5CF6", // Purple
-        gradientTo: "#EC4899", // Pink
-        // Dark mode-specific gradients
-        gradientFromDark: "#4F46E5",
-        gradientViaDark: "#7C3AED",
-        gradientToDark: "#BE185D",
-=======
 import tailwindcssAnimate from 'tailwindcss-animate';
+
 export const darkMode = ["class"];
 export const content = [
   './pages/**/*.{ts,tsx}',
@@ -100,44 +39,11 @@
       muted: {
         DEFAULT: "hsl(var(--muted))",
         foreground: "hsl(var(--muted-foreground))",
->>>>>>> 1ccc6b45
       },
       accent: {
         DEFAULT: "hsl(var(--accent))",
         foreground: "hsl(var(--accent-foreground))",
       },
-<<<<<<< HEAD
-      boxShadow: {
-        lg: "0 10px 15px -3px rgba(0, 0, 0, 0.1), 0 4px 6px -2px rgba(0, 0, 0, 0.05)",
-        xl: "0 20px 25px -5px rgba(0, 0, 0, 0.1), 0 10px 10px -5px rgba(0, 0, 0, 0.04)",
-        darkLg: "0 10px 15px -3px rgba(0, 0, 0, 0.5), 0 4px 6px -2px rgba(0, 0, 0, 0.3)",
-      },
-      keyframes: {
-        "accordion-down": {
-          from: { height: "0" },
-          to: { height: "var(--radix-accordion-content-height)" },
-        },
-        "accordion-up": {
-          from: { height: "var(--radix-accordion-content-height)" },
-          to: { height: "0" },
-        },
-        // Smooth hover animation
-        "button-hover": {
-          "0%": { transform: "scale(1)", boxShadow: "0 4px 6px rgba(0, 0, 0, 0.1)" },
-          "100%": { transform: "scale(1.05)", boxShadow: "0 6px 10px rgba(0, 0, 0, 0.2)" },
-        },
-        // Reverse hover for dark mode
-        "button-hover-dark": {
-          "0%": { transform: "scale(1)", boxShadow: "0 4px 6px rgba(255, 255, 255, 0.1)" },
-          "100%": { transform: "scale(1.05)", boxShadow: "0 6px 10px rgba(255, 255, 255, 0.15)" },
-        },
-      },
-      animation: {
-        "accordion-down": "accordion-down 0.2s ease-out",
-        "accordion-up": "accordion-up 0.2s ease-out",
-        "button-hover": "button-hover 0.3s ease-in-out",
-        "button-hover-dark": "button-hover-dark 0.3s ease-in-out",
-=======
       popover: {
         DEFAULT: "hsl(var(--popover))",
         foreground: "hsl(var(--popover-foreground))",
@@ -145,8 +51,20 @@
       card: {
         DEFAULT: "hsl(var(--card))",
         foreground: "hsl(var(--card-foreground))",
->>>>>>> 1ccc6b45
       },
+      // Custom gradient colors for buttons
+      gradientFrom: "#6366F1", // Indigo
+      gradientVia: "#8B5CF6", // Purple
+      gradientTo: "#EC4899", // Pink
+      // Dark mode-specific gradients
+      gradientFromDark: "#4F46E5",
+      gradientViaDark: "#7C3AED",
+      gradientToDark: "#BE185D",
+    },
+    boxShadow: {
+      lg: "0 10px 15px -3px rgba(0, 0, 0, 0.1), 0 4px 6px -2px rgba(0, 0, 0, 0.05)",
+      xl: "0 20px 25px -5px rgba(0, 0, 0, 0.1), 0 10px 10px -5px rgba(0, 0, 0, 0.04)",
+      darkLg: "0 10px 15px -3px rgba(0, 0, 0, 0.5), 0 4px 6px -2px rgba(0, 0, 0, 0.3)",
     },
     borderRadius: {
       lg: "var(--radius)",
@@ -166,12 +84,10 @@
     animation: {
       "accordion-down": "accordion-down 0.2s ease-out",
       "accordion-up": "accordion-up 0.2s ease-out",
+      // Smooth hover animation
+      "button-hover": "button-hover 0.3s ease-in-out",
+      "button-hover-dark": "button-hover-dark 0.3s ease-in-out",
     },
   },
-<<<<<<< HEAD
-  plugins: [require("tailwindcss-animate")],
 };
-=======
-};
-export const plugins = [tailwindcssAnimate];
->>>>>>> 1ccc6b45
+export const plugins = [tailwindcssAnimate];