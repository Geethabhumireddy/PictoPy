--- conflicted
+++ resolved
@@ -74,11 +74,7 @@
           const mappedImages = await Promise.all(
             imagePaths.map(async (imagePath: string) => {
               const original = imagePath;
-<<<<<<< HEAD
-              const cleanedImagePath = imagePath.replace(/\\/g, '/');
-=======
               const cleanedImagePath = imagePath.replace(/\\/g, '/'); // Replaces all '\' with '/'
->>>>>>> ed42880c
               const fileName = cleanedImagePath.split('/').pop();
               const url = convertFileSrc(imagePath);
               const thumbnailUrl = convertFileSrc(
@@ -98,10 +94,7 @@
               return {
                 original,
                 url,
-<<<<<<< HEAD
                 imagePath,
-=======
->>>>>>> ed42880c
                 thumbnailUrl,
                 title: fileName || 'Untitled',
                 date,
