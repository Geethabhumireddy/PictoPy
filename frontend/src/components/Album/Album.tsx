--- conflicted
+++ resolved
@@ -15,17 +15,11 @@
 } from '../../../api/api-functions/albums';
 
 const AlbumsView: React.FC = () => {
-<<<<<<< HEAD
-  const { successData: albums, isLoading } = usePictoQuery({
-=======
-
   const { successData: albums, isLoading, error } = usePictoQuery({
-
->>>>>>> f59149ba
     queryFn: fetchAllAlbums,
     queryKey: ['all-albums'],
   });
-
+  
   const { mutate: deleteAlbum } = usePictoMutation({
     mutationFn: deleteAlbums,
     autoInvalidateTags: ['all-albums'],
@@ -43,7 +37,6 @@
   if (isLoading) {
     return <LoadingScreen/>;
   }
-<<<<<<< HEAD
   const showErrorDialog = (title: string, err: unknown) => {
     setErrorDialogContent({
       title,
@@ -51,12 +44,8 @@
         err instanceof Error ? err.message : 'An unknown error occurred',
     });
   };
-  if (!albums || albums.length === 0) {
-=======
 
   if (!albums || albums.length === 0) {
-
->>>>>>> f59149ba
     return (
       <div className="container mx-auto pb-4">
         <div className="mb-4 flex items-center justify-between">
@@ -76,14 +65,7 @@
           onSuccess={() => {
             setIsCreateFormOpen(false);
           }}
-<<<<<<< HEAD
-          onError={(err) => showErrorDialog('Error', err)}
-=======
-
           onError={(err) => showErrorDialog("Error", err)}
-
-
->>>>>>> f59149ba
         />
         <ErrorDialog
           content={errorDialogContent}
