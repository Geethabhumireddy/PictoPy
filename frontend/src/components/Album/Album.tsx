--- conflicted
+++ resolved
@@ -16,11 +16,7 @@
 
 const AlbumsView: React.FC = () => {
   const { successData: albums, isLoading } = usePictoQuery({
-<<<<<<< HEAD
-    queryFn: () => fetchAllAlbums(),
-=======
     queryFn: async () => await fetchAllAlbums(false),
->>>>>>> f9e160ad
     queryKey: ['all-albums'],
   });
 
@@ -86,11 +82,7 @@
   }));
 
   const handleAlbumClick = (albumId: string) => {
-<<<<<<< HEAD
-    const album = albums.find((a: any) => a.album_name === albumId);
-=======
     const album = albums.find((a: Album) => a.album_name === albumId);
->>>>>>> f9e160ad
     if (album?.is_hidden) {
       const password = prompt('Enter the password for this hidden album:');
       if (password === album.password) {
