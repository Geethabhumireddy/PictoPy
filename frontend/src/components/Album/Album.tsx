--- conflicted
+++ resolved
@@ -15,14 +15,7 @@
 } from '../../../api/api-functions/albums';
 
 const AlbumsView: React.FC = () => {
-  const {
-    successData: albums,
-    isLoading,
-<<<<<<< HEAD
-=======
-    
->>>>>>> 30afcb0a
-  } = usePictoQuery({
+  const { successData: albums, isLoading } = usePictoQuery({
     queryFn: fetchAllAlbums,
     queryKey: ['all-albums'],
   });
@@ -91,16 +84,16 @@
   const handleAlbumClick = (albumId: string) => {
     const album = albums.find((a) => a.album_name === albumId);
     if (album?.is_hidden) {
-      const password = prompt("Enter the password for this hidden album:");
+      const password = prompt('Enter the password for this hidden album:');
       if (password === album.password) {
         setCurrentAlbum(albumId);
       } else {
-        alert("Incorrect password.");
+        alert('Incorrect password.');
       }
     } else {
       setCurrentAlbum(albumId);
     }
-  };  
+  };
 
   const handleDeleteAlbum = async (albumId: string) => {
     try {
