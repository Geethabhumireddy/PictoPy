--- conflicted
+++ resolved
@@ -16,11 +16,7 @@
 
 const AlbumsView: React.FC = () => {
   const { successData: albums, isLoading } = usePictoQuery({
-<<<<<<< HEAD
-    queryFn: fetchAllAlbums,
-=======
     queryFn: async () => await fetchAllAlbums(false),
->>>>>>> f9e160ad
     queryKey: ['all-albums'],
   });
 
