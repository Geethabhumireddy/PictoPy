--- conflicted
+++ resolved
@@ -48,15 +48,11 @@
           is_hidden: isHidden,
           password: isHidden ? password : '',
         });
-<<<<<<< HEAD
-=======
         setNewAlbumName('');
         setNewAlbumDescription('');
         setPassword('');
         setIsHidden(false);
-        onSuccess();
-        onClose();
->>>>>>> f9e160ad
+        closeForm();
       } catch (err) {
         onError('Error Creating Album', err);
       }
