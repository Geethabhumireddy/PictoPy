import React from 'react';

import { AlbumListProps } from '@/types/Album';
import AlbumCard from './AlbumCard';

const AlbumList: React.FC<AlbumListProps> = ({
  albums,
<<<<<<< HEAD
  
=======
>>>>>>> 1ccc6b45
  onAlbumClick,
  onEditAlbum,
  onDeleteAlbum,
}) => {
  return (
    <div
      className={`grid grid-cols-[repeat(auto-fill,_minmax(272px,_1fr))] gap-4`}
    >
      {albums.map((album) => (
        <AlbumCard
          key={album.id}
          album={album}
          onClick={() => onAlbumClick(album.id)}
          onEdit={() => onEditAlbum(album.id)}
          onDelete={() => onDeleteAlbum(album.id)}
        />
      ))}
    </div>
  );
};

export default AlbumList;<|MERGE_RESOLUTION|>--- conflicted
+++ resolved
@@ -5,17 +5,13 @@
 
 const AlbumList: React.FC<AlbumListProps> = ({
   albums,
-<<<<<<< HEAD
-  
-=======
->>>>>>> 1ccc6b45
   onAlbumClick,
   onEditAlbum,
   onDeleteAlbum,
 }) => {
   return (
     <div
-      className={`grid grid-cols-[repeat(auto-fill,_minmax(272px,_1fr))] gap-4`}
+      className="grid grid-cols-[repeat(auto-fill,_minmax(272px,_1fr))] gap-4"
     >
       {albums.map((album) => (
         <AlbumCard
