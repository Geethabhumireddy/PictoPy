--- conflicted
+++ resolved
@@ -7,7 +7,6 @@
   DialogHeader,
   DialogTitle,
 } from '@/components/ui/dialog';
-
 import { convertFileSrc } from '@tauri-apps/api/core';
 import ImageSelectionPage from './ImageSelection';
 import { usePictoMutation, usePictoQuery } from '@/hooks/useQueryExtensio';
@@ -54,7 +53,7 @@
   };
 
   const getImageName = (path: string) => {
-    return path.split('\\').pop() || path;
+    return path.split('\\').pop() || path.split('/').pop() || path;
   };
 
   if (viewError && viewError !== 'Something went wrong') {
@@ -91,7 +90,6 @@
           </Button>
         </div>
         <div className="grid grid-cols-3 gap-4">
-<<<<<<< HEAD
           {viewedAlbum?.image_paths?.map((image: string, index: number) => {
             const srcc = convertFileSrc(image);
             return (
@@ -110,29 +108,6 @@
                 </Button>
                 <div className="absolute bottom-0 left-0 right-0 truncate rounded-b-lg bg-black bg-opacity-50 p-1 text-xs text-white">
                   {getImageName(image)}
-=======
-          {viewedAlbum.photos &&
-            viewedAlbum.photos.length > 0 &&
-            viewedAlbum?.photos?.map((image: any, index: number) => {
-              const srcc = convertFileSrc(image);
-              return (
-                <div key={index} className="relative">
-                  <img
-                    src={srcc}
-                    alt={`Album image ${getImageName(image)}`}
-                    className="h-32 w-full rounded-lg object-cover"
-                  />
-                  <Button
-                    onClick={() => handleRemoveImage(image)}
-                    disabled={isRemovingImage}
-                    className="rounded-full absolute right-0 top-0 bg-red-500 p-1 text-white"
-                  >
-                    X
-                  </Button>
-                  <div className="absolute bottom-0 left-0 right-0 truncate rounded-b-lg bg-black bg-opacity-50 p-1 text-xs text-white">
-                    {getImageName(image)}
-                  </div>
->>>>>>> c5a573cd
                 </div>
               </div>
             );
