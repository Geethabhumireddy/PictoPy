import * as React from 'react';
import { Slot } from '@radix-ui/react-slot';
import { cva, type VariantProps } from 'class-variance-authority';

import { cn } from '@/lib/utils';

const buttonVariants = cva(
  'inline-flex items-center justify-center whitespace-nowrap rounded-md text-sm font-medium ring-offset-background transition-all duration-300 focus-visible:outline-none focus-visible:ring-2 focus-visible:ring-ring focus-visible:ring-offset-2 disabled:pointer-events-none disabled:opacity-50',
  {
    variants: {
      variant: {
<<<<<<< HEAD
        default:
          'bg-primary text-primary-foreground hover:bg-primary/90 active:bg-primary/80 focus:ring-primary dark:bg-primary-dark dark:text-primary-foreground-dark dark:hover:bg-primary-dark/90 dark:active:bg-primary-dark/80',
        destructive:
          'bg-destructive text-destructive-foreground hover:bg-destructive/90 active:bg-destructive/80 focus:ring-destructive dark:bg-destructive-dark dark:text-destructive-foreground-dark dark:hover:bg-destructive-dark/90 dark:active:bg-destructive-dark/80',
        outline:
          'border border-input hover:bg-accent hover:text-accent-foreground active:bg-accent/90 focus:ring-accent dark:bg-accent-dark dark:text-accent-foreground-dark dark:border-input-dark',
        secondary:
          'bg-secondary text-secondary-foreground hover:bg-secondary/80 active:bg-secondary/70 focus:ring-secondary dark:bg-secondary-dark dark:text-secondary-foreground-dark dark:hover:bg-secondary-dark/80 dark:active:bg-secondary-dark/70',
        ghost:
          'hover:bg-accent hover:text-accent-foreground active:bg-accent/90 focus:ring-accent dark:hover:bg-accent-dark dark:text-accent-foreground-dark',
=======
        default: 'bg-primary text-primary-foreground hover:bg-primary/90 active:bg-primary/80 focus:ring-primary dark:bg-primary-dark dark:text-primary-foreground-dark dark:hover:bg-primary-dark/90 dark:active:bg-primary-dark/80',
        destructive: 'bg-destructive text-destructive-foreground hover:bg-destructive/90 active:bg-destructive/80 focus:ring-destructive dark:bg-destructive-dark dark:text-destructive-foreground-dark dark:hover:bg-destructive-dark/90 dark:active:bg-destructive-dark/80',
        outline: 'border border-input hover:bg-accent hover:text-accent-foreground active:bg-accent/90 focus:ring-accent dark:bg-accent-dark dark:text-accent-foreground-dark dark:border-input-dark',
        secondary: 'bg-secondary text-secondary-foreground hover:bg-secondary/80 active:bg-secondary/70 focus:ring-secondary dark:bg-secondary-dark dark:text-secondary-foreground-dark dark:hover:bg-secondary-dark/80 dark:active:bg-secondary-dark/70',
        ghost: 'hover:bg-accent hover:text-accent-foreground active:bg-accent/90 focus:ring-accent dark:hover:bg-accent-dark dark:text-accent-foreground-dark',
>>>>>>> 61f8219a
        link: 'text-primary underline-offset-4 hover:underline active:text-primary/80 focus:ring-primary dark:text-primary-dark dark:hover:underline',
      },
      size: {
        default: 'h-10 px-4 py-2',
        sm: 'h-9 rounded-md px-3',
        lg: 'h-11 rounded-md px-8',
        icon: 'h-10 w-10',
      },
    },
    defaultVariants: {
      variant: 'default',
      size: 'default',
    },
  },
);

export interface ButtonProps
  extends React.ButtonHTMLAttributes<HTMLButtonElement>,
    VariantProps<typeof buttonVariants> {
  asChild?: boolean;
}

const Button = React.forwardRef<HTMLButtonElement, ButtonProps>(
  ({ className, variant, size, asChild = false, ...props }, ref) => {
    const Comp = asChild ? Slot : 'button';
    return (
      <Comp
        className={cn(buttonVariants({ variant, size, className }))}
        ref={ref}
        {...props}
      />
    );
  },
);
Button.displayName = 'Button';

export { Button, buttonVariants };
<|MERGE_RESOLUTION|>--- conflicted
+++ resolved
@@ -9,7 +9,6 @@
   {
     variants: {
       variant: {
-<<<<<<< HEAD
         default:
           'bg-primary text-primary-foreground hover:bg-primary/90 active:bg-primary/80 focus:ring-primary dark:bg-primary-dark dark:text-primary-foreground-dark dark:hover:bg-primary-dark/90 dark:active:bg-primary-dark/80',
         destructive:
@@ -20,14 +19,8 @@
           'bg-secondary text-secondary-foreground hover:bg-secondary/80 active:bg-secondary/70 focus:ring-secondary dark:bg-secondary-dark dark:text-secondary-foreground-dark dark:hover:bg-secondary-dark/80 dark:active:bg-secondary-dark/70',
         ghost:
           'hover:bg-accent hover:text-accent-foreground active:bg-accent/90 focus:ring-accent dark:hover:bg-accent-dark dark:text-accent-foreground-dark',
-=======
-        default: 'bg-primary text-primary-foreground hover:bg-primary/90 active:bg-primary/80 focus:ring-primary dark:bg-primary-dark dark:text-primary-foreground-dark dark:hover:bg-primary-dark/90 dark:active:bg-primary-dark/80',
-        destructive: 'bg-destructive text-destructive-foreground hover:bg-destructive/90 active:bg-destructive/80 focus:ring-destructive dark:bg-destructive-dark dark:text-destructive-foreground-dark dark:hover:bg-destructive-dark/90 dark:active:bg-destructive-dark/80',
-        outline: 'border border-input hover:bg-accent hover:text-accent-foreground active:bg-accent/90 focus:ring-accent dark:bg-accent-dark dark:text-accent-foreground-dark dark:border-input-dark',
-        secondary: 'bg-secondary text-secondary-foreground hover:bg-secondary/80 active:bg-secondary/70 focus:ring-secondary dark:bg-secondary-dark dark:text-secondary-foreground-dark dark:hover:bg-secondary-dark/80 dark:active:bg-secondary-dark/70',
-        ghost: 'hover:bg-accent hover:text-accent-foreground active:bg-accent/90 focus:ring-accent dark:hover:bg-accent-dark dark:text-accent-foreground-dark',
->>>>>>> 61f8219a
-        link: 'text-primary underline-offset-4 hover:underline active:text-primary/80 focus:ring-primary dark:text-primary-dark dark:hover:underline',
+        link:
+          'text-primary underline-offset-4 hover:underline active:text-primary/80 focus:ring-primary dark:text-primary-dark dark:hover:underline',
       },
       size: {
         default: 'h-10 px-4 py-2',
@@ -61,6 +54,7 @@
     );
   },
 );
+
 Button.displayName = 'Button';
 
-export { Button, buttonVariants };
+export { Button, buttonVariants };