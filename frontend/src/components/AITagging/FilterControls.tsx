--- conflicted
+++ resolved
@@ -15,11 +15,7 @@
 import { ListOrderedIcon } from '../ui/Icons/Icons';
 import DeleteSelectedImagePage from '../FolderPicker/DeleteSelectedImagePage';
 import ErrorDialog from '../Album/Error';
-<<<<<<< HEAD
 import { Trash2, Filter } from 'lucide-react';
-=======
-
->>>>>>> d9dc16d5
 interface FilterControlsProps {
   filterTag: string;
   setFilterTag: (tag: string) => void;
@@ -28,10 +24,7 @@
   isLoading: boolean;
   isVisibleSelectedImage: boolean;
   setIsVisibleSelectedImage: (value: boolean) => void;
-<<<<<<< HEAD
-=======
   refetchMediaItems: () => Promise<void>;
->>>>>>> d9dc16d5
 }
 
 export default function FilterControls({
@@ -99,28 +92,22 @@
         <div className="text-red-500">Error: {addFolderError}</div>
       )}
       <div className="flex items-center gap-4 overflow-auto">
-<<<<<<< HEAD
         <FolderPicker setFolderPath={handleFolderPick} settingsPage={false} />
-=======
-        <FolderPicker setFolderPath={handleFolderPick} />
->>>>>>> d9dc16d5
 
         <Button
           onClick={() => setIsVisibleSelectedImage(false)}
           variant="outline"
-<<<<<<< HEAD
-          className="border-white"
+          className="border-gray-500 hover:bg-accent dark:hover:bg-white/10"
         >
           <Trash2 className="h-4 w-4" />
           <p className="ml-1 hidden lg:inline">Delete Images</p>
-=======
-        >
-          Delete Image
->>>>>>> d9dc16d5
         </Button>
         <DropdownMenu>
           <DropdownMenuTrigger asChild>
-            <Button variant="outline" className="flex items-center gap-2">
+            <Button
+              variant="outline"
+              className="flex items-center gap-2 border-gray-500 hover:bg-accent dark:hover:bg-white/10"
+            >
               <Filter className="h-4 w-4" />
               <p className="hidden lg:inline">
                 Filter by {filterTag || 'tags'}
@@ -128,7 +115,7 @@
             </Button>
           </DropdownMenuTrigger>
           <DropdownMenuContent
-            className="max-h-[500px] w-[200px] overflow-y-auto bg-white dark:text-foreground"
+            className="max-h-[500px] w-[200px] overflow-y-auto"
             align="end"
           >
             <DropdownMenuRadioGroup
