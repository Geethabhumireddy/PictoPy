import { useCallback, useEffect, useMemo, useState } from 'react';
import FilterControls from './FilterControls';
import MediaGrid from '../Media/Mediagrid';
import { LoadingScreen } from '@/components/ui/LoadingScreen/LoadingScreen';
import MediaView from '../Media/MediaView';
import PaginationControls from '../ui/PaginationControls';
import { usePictoQuery, usePictoMutation } from '@/hooks/useQueryExtensio';
import {
  getAllImageObjects,
  generateThumbnails,
} from '../../../api/api-functions/images';
import {
  DropdownMenu,
  DropdownMenuContent,
  DropdownMenuRadioGroup,
  DropdownMenuRadioItem,
  DropdownMenuTrigger,
} from '@/components/ui/dropdown-menu';
import { Button } from '@/components/ui/button';
<<<<<<< HEAD
import ProgressiveFolderLoader from '../ui/ProgressiveLoader';

=======
import { UserSearch } from 'lucide-react';
import ErrorPage from '@/components/ui/ErrorPage/ErrorPage';
>>>>>>> e486223c
export default function AIGallery({
  title,
  type,
  folderPath,
}: {
  title: string;
  type: 'image' | 'video';
  folderPath: string;
}) {
  const {
    successData,
    error,
    isLoading: isGeneratingTags,
  } = usePictoQuery({
    queryFn: async () => await getAllImageObjects(),
    queryKey: ['ai-tagging-images', 'ai'],
  });
  const { mutate: generateThumbnailAPI } =
    usePictoMutation({
      mutationFn: generateThumbnails,
      autoInvalidateTags: ['ai-tagging-images', 'ai'],
    });
  const [addedFolders, setAddedFolders] = useState<string[]>([]);
  let mediaItems = successData ?? [];
  const [filterTag, setFilterTag] = useState<string[]>([]);
  const [currentPage, setCurrentPage] = useState<number>(1);
  const [showMediaViewer, setShowMediaViewer] = useState<boolean>(false);
  const [selectedMediaIndex, setSelectedMediaIndex] = useState<number>(0);
  const [isVisibleSelectedImage, setIsVisibleSelectedImage] =
    useState<boolean>(true);
  const [faceSearchResults, setFaceSearchResults] = useState<string[]>([]);

  const itemsPerRow: number = 3;
  const noOfPages: number[] = Array.from(
    { length: 41 },
    (_, index) => index + 10,
  );

  const filteredMediaItems = useMemo(() => {
    let filtered = mediaItems;
    if (faceSearchResults.length > 0) {
      filtered = filtered.filter((item: any) =>
        faceSearchResults.includes(item.imagePath),
      );
    }

    return filterTag.length > 0
      ? filtered.filter((mediaItem: any) =>
          filterTag.some((tag) => mediaItem.tags.includes(tag)),
        )
      : filtered;
  }, [filterTag, mediaItems, isGeneratingTags, faceSearchResults]);

  const [pageNo, setpageNo] = useState<number>(20);

  const currentItems = useMemo(() => {
    const indexOfLastItem = currentPage * pageNo;
    const indexOfFirstItem = indexOfLastItem - pageNo;
    return filteredMediaItems.slice(indexOfFirstItem, indexOfLastItem);
  }, [filteredMediaItems, currentPage, pageNo]);

  const totalPages = Math.ceil(filteredMediaItems.length / pageNo);

  const openMediaViewer = useCallback((index: number) => {
    setSelectedMediaIndex(index);
    setShowMediaViewer(true);
  }, []);

  const closeMediaViewer = useCallback(() => {
    setShowMediaViewer(false);
  }, []);

  const handleFolderAdded = useCallback(async (newPaths:string[]) => {
    generateThumbnailAPI([folderPath, ...newPaths]);
    setAddedFolders(newPaths);
  }, []);

  useEffect(() => {
    generateThumbnailAPI([folderPath]);
  }, [folderPath]);

<<<<<<< HEAD
  if (isGeneratingTags) {
=======
  useEffect(() => {
    setCurrentPage(1);
  }, [filterTag, faceSearchResults]);

  if (error) {
    return (
      <ErrorPage
        errorCode={500}
        errorMessage="Error loading media items."
        details="An unexpected error occurred while loading media items. This may be due to a server issue or database failure. Please try again later."
        onRetry={() => window.location.reload()}
      />
    );
  }

  if (isGeneratingThumbnails || isGeneratingTags) {
>>>>>>> e486223c
    return (
      <div>
        <LoadingScreen />
      </div>
    );
  }

  return (
    <div className="w-full">
      <div className="mx-auto px-2 pb-8 dark:bg-background dark:text-foreground">
        <div className="mb-2 flex items-center justify-between">
          {isVisibleSelectedImage && (
            <div className="flex items-center">
              <h1 className="text-2xl font-bold">{title}</h1>
              {faceSearchResults.length > 0 && (
                <div className="ml-4 flex items-center gap-2 rounded-lg bg-blue-100 px-3 py-1 dark:bg-blue-900/30">
                  <UserSearch size={16} />
                  <span className="text-sm">
                    Face filter active ({faceSearchResults.length} matches)
                  </span>
                  <Button
                    variant="ghost"
                    size="sm"
                    className="h-6 w-6 p-0"
                    onClick={() => setFaceSearchResults([])}
                  >
                    ×
                  </Button>
                </div>
              )}
            </div>
          )}
          <FilterControls
            setFilterTag={setFilterTag}
            mediaItems={mediaItems}
            onFolderAdded={handleFolderAdded}
            isLoading={isGeneratingTags}
            isVisibleSelectedImage={isVisibleSelectedImage}
            setIsVisibleSelectedImage={setIsVisibleSelectedImage}
            setFaceSearchResults={setFaceSearchResults}
          />
          <ProgressiveFolderLoader additionalFolders={addedFolders} />
        </div>

        {isVisibleSelectedImage && (
          <>
            <MediaGrid
              mediaItems={currentItems}
              itemsPerRow={itemsPerRow}
              openMediaViewer={openMediaViewer}
              type={type}
            />
            <div className="relative flex items-center justify-center gap-4">
              <PaginationControls
                currentPage={currentPage}
                totalPages={totalPages}
                onPageChange={setCurrentPage}
              />

              <div className="absolute right-0 mt-5">
                <DropdownMenu>
                  <DropdownMenuTrigger asChild>
                    <Button
                      variant="outline"
                      className="flex items-center gap-2 border-gray-500 hover:bg-accent dark:hover:bg-white/10"
                    >
                      <p className="hidden lg:inline">
                        Num of images per page : {pageNo}
                      </p>
                    </Button>
                  </DropdownMenuTrigger>
                  <DropdownMenuContent
                    className="max-h-[500px] w-[200px] overflow-y-auto"
                    align="end"
                  >
                    <DropdownMenuRadioGroup
                      className="cursor-pointer overflow-auto bg-gray-950 p-4"
                      onValueChange={(value) => setpageNo(Number(value))}
                    >
                      {noOfPages.map((itemsPerPage) => (
                        <DropdownMenuRadioItem
                          key={itemsPerPage}
                          value={`${itemsPerPage}`}
                        >
                          {itemsPerPage}
                        </DropdownMenuRadioItem>
                      ))}
                    </DropdownMenuRadioGroup>
                  </DropdownMenuContent>
                </DropdownMenu>
              </div>
            </div>
          </>
        )}

        {showMediaViewer && (
          <MediaView
            initialIndex={selectedMediaIndex}
            onClose={closeMediaViewer}
            allMedia={filteredMediaItems.map((item: any) => ({
              url: item.url,
              path: item?.imagePath,
            }))}
            currentPage={currentPage}
            itemsPerPage={pageNo}
            type={type}
          />
        )}
      </div>
    </div>
  );
}<|MERGE_RESOLUTION|>--- conflicted
+++ resolved
@@ -17,13 +17,11 @@
   DropdownMenuTrigger,
 } from '@/components/ui/dropdown-menu';
 import { Button } from '@/components/ui/button';
-<<<<<<< HEAD
 import ProgressiveFolderLoader from '../ui/ProgressiveLoader';
 
-=======
 import { UserSearch } from 'lucide-react';
 import ErrorPage from '@/components/ui/ErrorPage/ErrorPage';
->>>>>>> e486223c
+
 export default function AIGallery({
   title,
   type,
@@ -41,11 +39,10 @@
     queryFn: async () => await getAllImageObjects(),
     queryKey: ['ai-tagging-images', 'ai'],
   });
-  const { mutate: generateThumbnailAPI } =
-    usePictoMutation({
-      mutationFn: generateThumbnails,
-      autoInvalidateTags: ['ai-tagging-images', 'ai'],
-    });
+  const { mutate: generateThumbnailAPI } = usePictoMutation({
+    mutationFn: generateThumbnails,
+    autoInvalidateTags: ['ai-tagging-images', 'ai'],
+  });
   const [addedFolders, setAddedFolders] = useState<string[]>([]);
   let mediaItems = successData ?? [];
   const [filterTag, setFilterTag] = useState<string[]>([]);
@@ -96,7 +93,7 @@
     setShowMediaViewer(false);
   }, []);
 
-  const handleFolderAdded = useCallback(async (newPaths:string[]) => {
+  const handleFolderAdded = useCallback(async (newPaths: string[]) => {
     generateThumbnailAPI([folderPath, ...newPaths]);
     setAddedFolders(newPaths);
   }, []);
@@ -105,9 +102,6 @@
     generateThumbnailAPI([folderPath]);
   }, [folderPath]);
 
-<<<<<<< HEAD
-  if (isGeneratingTags) {
-=======
   useEffect(() => {
     setCurrentPage(1);
   }, [filterTag, faceSearchResults]);
@@ -123,8 +117,7 @@
     );
   }
 
-  if (isGeneratingThumbnails || isGeneratingTags) {
->>>>>>> e486223c
+  if (isGeneratingTags) {
     return (
       <div>
         <LoadingScreen />
