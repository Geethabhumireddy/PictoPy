import { useCallback, useEffect, useMemo, useState } from 'react';
import FilterControls from './FilterControls';
import MediaGrid from '../Media/Mediagrid';

import { LoadingScreen } from '@/components/ui/LoadingScreen/LoadingScreen';
import MediaView from '../Media/MediaView';
import PaginationControls from '../ui/PaginationControls';
import { usePictoQuery, usePictoMutation } from '@/hooks/useQueryExtensio';
import {
  getAllImageObjects,
  generateThumbnails,
} from '../../../api/api-functions/images';

export default function AIGallery({
  title,
  type,
<<<<<<< HEAD
}: MediaGalleryProps & { folderPath: string }) {
  const { successData: mediaItems, isLoading: loading } = usePictoQuery({
    queryFn: getAllImageObjects,
=======
  folderPath,
}: {
  title: string;
  type: 'image' | 'video';
  folderPath: string;
}) {
  const { successData, isLoading: loading } = usePictoQuery({
    queryFn: async () => await getAllImageObjects(),
>>>>>>> 491eee7b
    queryKey: ['ai-tagging-images', 'ai'],
  });
  const { mutate: generateThumbnail, isPending: isCreating } = usePictoMutation(
    {
      mutationFn: generateThumbnails,
      autoInvalidateTags: ['ai-tagging-images', 'ai'],
    },
  );
  let mediaItems = successData ?? [];
  const [filterTag, setFilterTag] = useState<string>('');
  const [currentPage, setCurrentPage] = useState<number>(1);
  const [showMediaViewer, setShowMediaViewer] = useState<boolean>(false);
  const [selectedMediaIndex, setSelectedMediaIndex] = useState<number>(0);
  const [isVisibleSelectedImage, setIsVisibleSelectedImage] =
    useState<boolean>(true);
  const itemsPerPage: number = 20;
  const itemsPerRow: number = 3;

  const filteredMediaItems = useMemo(() => {
    return filterTag
      ? mediaItems.filter((mediaItem: any) =>
          mediaItem.tags.includes(filterTag),
        )
      : mediaItems;
  }, [filterTag, mediaItems, loading]);

  const currentItems = useMemo(() => {
    const indexOfLastItem = currentPage * itemsPerPage;
    const indexOfFirstItem = indexOfLastItem - itemsPerPage;
    return filteredMediaItems.slice(indexOfFirstItem, indexOfLastItem);
  }, [filteredMediaItems, currentPage, itemsPerPage, mediaItems]);

  const totalPages = Math.ceil(filteredMediaItems.length / itemsPerPage);

  const openMediaViewer = useCallback((index: number) => {
    setSelectedMediaIndex(index);
    setShowMediaViewer(true);
  }, []);

  const closeMediaViewer = useCallback(() => {
    setShowMediaViewer(false);
  }, []);

  const handleFolderAdded = useCallback(async () => {
    generateThumbnail(folderPath);
  }, []);

  useEffect(() => {
    generateThumbnail(folderPath);
  }, [folderPath]);

  if (isCreating || loading) {
    return (
      <div>
        <LoadingScreen />
      </div>
    );
  }

  return (
    <div className="w-full">
      <div className="mx-auto px-2 pb-8 dark:bg-background dark:text-foreground">
        <div className="mb-2 flex items-center justify-between">
          {isVisibleSelectedImage && (
            <h1 className="text-2xl font-bold">{title}</h1>
          )}
          <FilterControls
            filterTag={filterTag}
            setFilterTag={setFilterTag}
            mediaItems={mediaItems}
            onFolderAdded={handleFolderAdded}
            isLoading={loading}
            isVisibleSelectedImage={isVisibleSelectedImage}
            setIsVisibleSelectedImage={setIsVisibleSelectedImage}
          />
        </div>

        {isVisibleSelectedImage && (
          <>
            <MediaGrid
              mediaItems={currentItems}
              itemsPerRow={itemsPerRow}
              openMediaViewer={openMediaViewer}
              type={type}
            />
            <PaginationControls
              currentPage={currentPage}
              totalPages={totalPages}
              onPageChange={setCurrentPage}
            />
          </>
        )}
        {showMediaViewer && (
          <MediaView
            initialIndex={selectedMediaIndex}
            onClose={closeMediaViewer}
            allMedia={filteredMediaItems.map((item: any) => item.url)}
            currentPage={currentPage}
            itemsPerPage={itemsPerPage}
            type={type}
          />
        )}
      </div>
    </div>
  );
}<|MERGE_RESOLUTION|>--- conflicted
+++ resolved
@@ -14,11 +14,6 @@
 export default function AIGallery({
   title,
   type,
-<<<<<<< HEAD
-}: MediaGalleryProps & { folderPath: string }) {
-  const { successData: mediaItems, isLoading: loading } = usePictoQuery({
-    queryFn: getAllImageObjects,
-=======
   folderPath,
 }: {
   title: string;
@@ -27,7 +22,6 @@
 }) {
   const { successData, isLoading: loading } = usePictoQuery({
     queryFn: async () => await getAllImageObjects(),
->>>>>>> 491eee7b
     queryKey: ['ai-tagging-images', 'ai'],
   });
   const { mutate: generateThumbnail, isPending: isCreating } = usePictoMutation(
