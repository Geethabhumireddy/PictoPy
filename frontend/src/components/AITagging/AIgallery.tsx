--- conflicted
+++ resolved
@@ -49,18 +49,15 @@
 
   const filteredMediaItems = useMemo(() => {
     return filterTag
-<<<<<<< HEAD
       ? mediaItems?.filter((mediaItem: any) =>
           mediaItem?.tags?.includes(filterTag),
         )
       : mediaItems;
   }, [filterTag, mediaItems, loading]);
   const [pageNo, setpageNo] = useState<number>(20);
-=======
       ? mediaItems.filter((mediaItem: any) => mediaItem.tags?.includes(filterTag))
       : mediaItems;
   }, [filterTag, mediaItems]);
->>>>>>> 75682a05
 
   const currentItems = useMemo(() => {
     const indexOfLastItem = currentPage * pageNo;
@@ -120,29 +117,22 @@
               type={type}
             />
             <div className="relative flex items-center justify-center gap-4">
-<<<<<<< HEAD
-              {/* Pagination Controls - Centered */}
-=======
->>>>>>> 75682a05
+
               <PaginationControls
                 currentPage={currentPage}
                 totalPages={totalPages}
                 onPageChange={setCurrentPage}
               />
-<<<<<<< HEAD
 
               {/* Dropdown Menu - Right-Aligned */}
               <div className="absolute right-0 mt-5">
-=======
               <div className="absolute mt-5 right-0">
->>>>>>> 75682a05
                 <DropdownMenu>
                   <DropdownMenuTrigger asChild>
                     <Button
                       variant="outline"
                       className="flex items-center gap-2 border-gray-500 hover:bg-accent dark:hover:bg-white/10"
                     >
-<<<<<<< HEAD
                       <p className="hidden lg:inline">
                         Num of images per page : {pageNo}
                       </p>
@@ -161,7 +151,6 @@
                           key={itemsPerPage}
                           value={`${itemsPerPage}`}
                         >
-=======
                       <p className="hidden lg:inline">Num of images per page: {pageNo}</p>
                     </Button>
                   </DropdownMenuTrigger>
@@ -172,7 +161,6 @@
                     >
                       {noOfPages.map((itemsPerPage) => (
                         <DropdownMenuRadioItem key={itemsPerPage} value={`${itemsPerPage}`}>
->>>>>>> 75682a05
                           {itemsPerPage}
                         </DropdownMenuRadioItem>
                       ))}
