--- conflicted
+++ resolved
@@ -17,13 +17,8 @@
   DropdownMenuTrigger,
 } from '@/components/ui/dropdown-menu';
 import { Button } from '@/components/ui/button';
-<<<<<<< HEAD
 import { UserSearch } from 'lucide-react';
-=======
 import ErrorPage from '@/components/ui/ErrorPage/ErrorPage';
-
->>>>>>> df170cd4
-
 export default function AIGallery({
   title,
   type,
