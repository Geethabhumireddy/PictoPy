import { useCallback, useMemo, useState } from 'react';
import FilterControls from './FilterControls';
import MediaGrid from '../Media/Mediagrid';
import MediaView from '../Media/MediaView';
import PaginationControls from '../ui/PaginationControls';
import { usePictoQuery } from '@/hooks/useQueryExtensio';
import {
  getAllImageObjects,
} from '../../../api/api-functions/images';
import {
  DropdownMenu,
  DropdownMenuContent,
  DropdownMenuRadioGroup,
  DropdownMenuRadioItem,
  DropdownMenuTrigger,
} from '@/components/ui/dropdown-menu';
import { Button } from '@/components/ui/button';
import { UserSearch } from 'lucide-react';
import ErrorPage from '@/components/ui/ErrorPage/ErrorPage';
export default function AIGallery({
  title,
  type,
}: {
  title: string;
  type: 'image' | 'video';
}) {
  const {
    successData,
    error,
    isLoading: isGeneratingTags,
  } = usePictoQuery({
    queryFn: async () => await getAllImageObjects(),
    queryKey: ['ai-tagging-images', 'ai'],
  });
 
  let mediaItems = successData ?? [];
  const [filterTag, setFilterTag] = useState<string[]>([]);
  const [currentPage, setCurrentPage] = useState<number>(1);
  const [showMediaViewer, setShowMediaViewer] = useState<boolean>(false);
  const [selectedMediaIndex, setSelectedMediaIndex] = useState<number>(0);
  const [isVisibleSelectedImage, setIsVisibleSelectedImage] =
    useState<boolean>(true);
  const [faceSearchResults, setFaceSearchResults] = useState<string[]>([]);

  const itemsPerRow: number = 3;
  const noOfPages: number[] = Array.from(
    { length: 41 },
    (_, index) => index + 10,
  );

  const filteredMediaItems = useMemo(() => {
    let filtered = mediaItems;
    if (faceSearchResults.length > 0) {
      filtered = filtered.filter((item: any) =>
        faceSearchResults.includes(item.imagePath),
      );
    }

    return filterTag.length > 0
      ? filtered.filter((mediaItem: any) =>
          filterTag.some((tag) => mediaItem.tags.includes(tag)),
        )
      : filtered;
  }, [filterTag, mediaItems, isGeneratingTags, faceSearchResults]);

  const [pageNo, setpageNo] = useState<number>(20);

  const currentItems = useMemo(() => {
    const indexOfLastItem = currentPage * pageNo;
    const indexOfFirstItem = indexOfLastItem - pageNo;
    return filteredMediaItems.slice(indexOfFirstItem, indexOfLastItem);
  }, [filteredMediaItems, currentPage, pageNo]);

  const totalPages = Math.ceil(filteredMediaItems.length / pageNo);

  const openMediaViewer = useCallback((index: number) => {
    setSelectedMediaIndex(index);
    setShowMediaViewer(true);
  }, []);

  const closeMediaViewer = useCallback(() => {
    setShowMediaViewer(false);
  }, []);

<<<<<<< HEAD
  
  
=======
  const handleFolderAdded = useCallback(async () => {
    generateThumbnailAPI([folderPath]);
  }, []);

  useEffect(() => {
    generateThumbnailAPI([folderPath]);
  }, [folderPath]);

  useEffect(() => {
    setCurrentPage(1);
  }, [filterTag, faceSearchResults]);

  if (error) {
    return (
      <ErrorPage
        errorCode={500}
        errorMessage="Error loading media items."
        details="An unexpected error occurred while loading media items. This may be due to a server issue or database failure. Please try again later."
        onRetry={() => window.location.reload()}
      />
    );
  }

  if (isGeneratingThumbnails || isGeneratingTags) {
    return (
      <div>
        <LoadingScreen />
      </div>
    );
  }
>>>>>>> e486223c

  return (
    <div className="w-full">
      <div className="mx-auto px-2 pb-8 dark:bg-background dark:text-foreground">
        <div className="mb-2 flex items-center justify-between">
          {isVisibleSelectedImage && (
            <div className="flex items-center">
              <h1 className="text-2xl font-bold">{title}</h1>
              {faceSearchResults.length > 0 && (
                <div className="ml-4 flex items-center gap-2 rounded-lg bg-blue-100 px-3 py-1 dark:bg-blue-900/30">
                  <UserSearch size={16} />
                  <span className="text-sm">
                    Face filter active ({faceSearchResults.length} matches)
                  </span>
                  <Button
                    variant="ghost"
                    size="sm"
                    className="h-6 w-6 p-0"
                    onClick={() => setFaceSearchResults([])}
                  >
                    ×
                  </Button>
                </div>
              )}
            </div>
          )}
          <FilterControls
            setFilterTag={setFilterTag}
            mediaItems={mediaItems}
            isLoading={isGeneratingTags}
            isVisibleSelectedImage={isVisibleSelectedImage}
            setIsVisibleSelectedImage={setIsVisibleSelectedImage}
            setFaceSearchResults={setFaceSearchResults}
          />
        </div>

        {isVisibleSelectedImage && (
          <>
            <MediaGrid
              mediaItems={currentItems}
              itemsPerRow={itemsPerRow}
              openMediaViewer={openMediaViewer}
              type={type}
            />
            <div className="relative flex items-center justify-center gap-4">
              <PaginationControls
                currentPage={currentPage}
                totalPages={totalPages}
                onPageChange={setCurrentPage}
              />

              <div className="absolute right-0 mt-5">
                <DropdownMenu>
                  <DropdownMenuTrigger asChild>
                    <Button
                      variant="outline"
                      className="flex items-center gap-2 border-gray-500 hover:bg-accent dark:hover:bg-white/10"
                    >
                      <p className="hidden lg:inline">
                        Num of images per page : {pageNo}
                      </p>
                    </Button>
                  </DropdownMenuTrigger>
                  <DropdownMenuContent
                    className="max-h-[500px] w-[200px] overflow-y-auto"
                    align="end"
                  >
                    <DropdownMenuRadioGroup
                      className="cursor-pointer overflow-auto bg-gray-950 p-4"
                      onValueChange={(value) => setpageNo(Number(value))}
                    >
                      {noOfPages.map((itemsPerPage) => (
                        <DropdownMenuRadioItem
                          key={itemsPerPage}
                          value={`${itemsPerPage}`}
                        >
                          {itemsPerPage}
                        </DropdownMenuRadioItem>
                      ))}
                    </DropdownMenuRadioGroup>
                  </DropdownMenuContent>
                </DropdownMenu>
              </div>
            </div>
          </>
        )}

        {showMediaViewer && (
          <MediaView
            initialIndex={selectedMediaIndex}
            onClose={closeMediaViewer}
            allMedia={filteredMediaItems.map((item: any) => ({
              url: item.url,
              path: item?.imagePath,
              thumbnailUrl : item.thumbnailUrl
            }))}
            currentPage={currentPage}
            itemsPerPage={pageNo}
            type={type}
          />
        )}
      </div>
    </div>
  );
}<|MERGE_RESOLUTION|>--- conflicted
+++ resolved
@@ -82,10 +82,7 @@
     setShowMediaViewer(false);
   }, []);
 
-<<<<<<< HEAD
-  
-  
-=======
+
   const handleFolderAdded = useCallback(async () => {
     generateThumbnailAPI([folderPath]);
   }, []);
@@ -116,7 +113,6 @@
       </div>
     );
   }
->>>>>>> e486223c
 
   return (
     <div className="w-full">
