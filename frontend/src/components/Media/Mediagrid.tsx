import { MediaGridProps } from '@/types/Media';
import MediaCard from './MediaCard';

export default function MediaGrid({
  mediaItems,
  itemsPerRow,
  openMediaViewer,
  type,
}: MediaGridProps) {
  if (mediaItems.length === 0) {
    return (
      <div className="flex h-96 items-center justify-center">
        <h1 className="text-2xl font-bold">No media found</h1>
      </div>
    );
  }

<<<<<<< HEAD
=======
  const getFileName = (path: string) => {
    const fileName = path.split('\\').pop()?.split('/').pop() || path;
    const extension = fileName.split('.').pop();
    const baseName = fileName.replace(`.${extension}`, '');

    if (baseName.length > 15) {
      return `${baseName.slice(0, 15)}...${extension}`;
    }
    return fileName;
  };

>>>>>>> d9dc16d5
  return (
    <div
      className={`grid grid-cols-[repeat(auto-fill,_minmax(224px,_1fr))] gap-4`}
    >
      {mediaItems.map((item, index) => (
        <div
          key={index}
          onClick={() => openMediaViewer(index)}
          className="h-56 cursor-pointer"
        >
          <MediaCard item={item} type={type} />
          <p className="text-center text-sm font-medium">
            {getFileName(item.title || '')}
          </p>
        </div>
      ))}
    </div>
  );
}<|MERGE_RESOLUTION|>--- conflicted
+++ resolved
@@ -15,8 +15,6 @@
     );
   }
 
-<<<<<<< HEAD
-=======
   const getFileName = (path: string) => {
     const fileName = path.split('\\').pop()?.split('/').pop() || path;
     const extension = fileName.split('.').pop();
@@ -28,7 +26,6 @@
     return fileName;
   };
 
->>>>>>> d9dc16d5
   return (
     <div
       className={`grid grid-cols-[repeat(auto-fill,_minmax(224px,_1fr))] gap-4`}
@@ -37,7 +34,7 @@
         <div
           key={index}
           onClick={() => openMediaViewer(index)}
-          className="h-56 cursor-pointer"
+          className="mt-4 h-56 cursor-pointer"
         >
           <MediaCard item={item} type={type} />
           <p className="text-center text-sm font-medium">
