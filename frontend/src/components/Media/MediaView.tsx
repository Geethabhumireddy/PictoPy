import { MediaViewProps } from '@/types/Media';
import React, { useEffect, useState } from 'react';
import { ChevronLeft, ChevronRight } from 'lucide-react';

const MediaView: React.FC<MediaViewProps> = ({
  initialIndex,
  onClose,
  allMedia,
  currentPage,
  itemsPerPage,
  type,
}) => {
  const [globalIndex, setGlobalIndex] = useState<number>(
    (currentPage - 1) * itemsPerPage + initialIndex,
  );
  const [scale, setScale] = useState(1);
  const [position, setPosition] = useState({ x: 0, y: 0 });
  const [isDragging, setIsDragging] = useState(false);
  const [dragStart, setDragStart] = useState({ x: 0, y: 0 });

  useEffect(() => {
    setGlobalIndex((currentPage - 1) * itemsPerPage + initialIndex);
  }, [initialIndex, currentPage, itemsPerPage]);

  useEffect(() => {
    const handleKeyDown = (e: KeyboardEvent) => {
      if (e.key === 'Escape') {
        onClose();
      } else if (e.key === 'ArrowRight') {
        handleNextItem();
      } else if (e.key === 'ArrowLeft') {
        handlePrevItem();
      }
    };

    window.addEventListener('keydown', handleKeyDown);
    return () => window.removeEventListener('keydown', handleKeyDown);
  }, [globalIndex, onClose]);

  const handelZoomOut = () => {
    setScale((s) => Math.max(0.1, s - 0.1));
  };
  const handelZoomIn = () => {
    setScale((s) => Math.min(4, s + 0.1));
  };

  const handleWheel = (e: WheelEvent) => {
    e.preventDefault();
    const delta = e.deltaY * -0.01;
    const newScale = Math.min(Math.max(0.1, scale + delta), 4);
    setScale(newScale);
  };

  const handleMouseDown = (e: React.MouseEvent) => {
    setIsDragging(true);
    setDragStart({ x: e.clientX - position.x, y: e.clientY - position.y });
  };

  const handleMouseMove = (e: React.MouseEvent) => {
    if (isDragging) {
      setPosition({
        x: e.clientX - dragStart.x,
        y: e.clientY - dragStart.y,
      });
    }
  };

  const handleMouseUp = () => {
    setIsDragging(false);
  };

  const resetZoom = () => {
    setScale(1);
    setPosition({ x: 0, y: 0 });
  };

  useEffect(() => {
    const element = document.getElementById('zoomable-image');
    element?.addEventListener('wheel', handleWheel, { passive: false });
    return () => element?.removeEventListener('wheel', handleWheel);
  }, [scale]);

  function handlePrevItem() {
    if (globalIndex > 0) {
      setGlobalIndex(globalIndex - 1);
    }
    resetZoom();
  }

  function handleNextItem() {
    if (globalIndex < allMedia.length - 1) {
      setGlobalIndex(globalIndex + 1);
    }
    resetZoom();
  }

  return (
    <div className="fixed inset-0 z-50 flex items-center justify-center">
      <div className="absolute inset-0 bg-black bg-opacity-90" />

      <div
        className="relative z-50 flex h-full w-full items-center justify-center"
        onClick={(e) => {
          if (e.target === e.currentTarget) {
            onClose();
          }
        }}
      >
        <button
          onClick={onClose}
          className="absolute left-4 top-4 z-50 rounded-md border border-black bg-white px-4 py-2 text-sm text-black transition duration-200 hover:shadow-[4px_4px_0px_0px_rgba(0,0,0)]"
        >
          Back
        </button>

        {type === 'image' ? (
          <div
            id="zoomable-image"
            onMouseDown={handleMouseDown}
            onMouseMove={handleMouseMove}
            onMouseUp={handleMouseUp}
            onMouseLeave={handleMouseUp}
            className="relative flex h-full w-full items-center justify-center overflow-hidden align-middle"
          >
            <img
              src={allMedia[globalIndex]}
              alt={`image-${globalIndex}`}
              draggable={false}
              className="max-h-full select-none"
              style={{
                transform: `translate(${position.x}px, ${position.y}px) scale(${scale})`,
                transition: isDragging ? 'none' : 'transform 0.1s',
                cursor: isDragging ? 'grabbing' : 'grab',
              }}
            />
            <div className="absolute bottom-4 right-4 flex gap-2">
              <button
                onClick={handelZoomOut}
                className="rounded-md border border-black bg-white px-4 py-2 text-sm text-black transition duration-200 hover:shadow-[4px_4px_0px_0px_rgba(0,0,0)]"
              >
                -
              </button>
              <button
                onClick={resetZoom}
                className="rounded-md border border-black bg-white px-4 py-2 text-sm text-black transition duration-200 hover:shadow-[4px_4px_0px_0px_rgba(0,0,0)]"
              >
                Reset
              </button>
              <button
                onClick={handelZoomIn}
                className="rounded-md border border-black bg-white px-4 py-2 text-sm text-black transition duration-200 hover:shadow-[4px_4px_0px_0px_rgba(0,0,0)]"
              >
                +
              </button>
            </div>
          </div>
        ) : (
          <video
            src={allMedia[globalIndex]}
            className="max-h-full"
            controls
            autoPlay
          />
        )}

<<<<<<< HEAD
        <button
          onClick={handlePrevItem}
          className="absolute left-4 top-1/2 z-50 flex items-center rounded-[50%] border border-black bg-white p-2 text-black transition duration-100 hover:bg-slate-700 hover:text-white active:bg-slate-900"
        >
          <ChevronLeft className="h-6 w-6" />
        </button>
        <button
          onClick={handleNextItem}
          className="absolute right-4 top-1/2 z-50 flex items-center rounded-[50%] border border-black bg-white p-2 text-black transition duration-100 hover:bg-slate-800 hover:text-white  active:bg-slate-900"
        >
          <ChevronRight className="h-6 w-6" />
        </button>
=======
        {globalIndex > 0 && (
          <button
            onClick={handlePrevItem}
            className="absolute left-4 top-1/2 z-50 flex items-center rounded-[50%] border border-black bg-white p-2 text-black transition duration-100 hover:bg-slate-800 hover:text-white"
          >
            <ChevronLeft className="h-6 w-6" />
          </button>
        )}
        {globalIndex < allMedia.length - 1 && (
          <button
            onClick={handleNextItem}
            className="absolute right-4 top-1/2 z-50 flex items-center rounded-[50%] border border-black bg-white p-2 text-black transition duration-100 hover:bg-slate-800 hover:text-white"
          >
            <ChevronRight className="h-6 w-6" />
          </button>
        )}
>>>>>>> 118bbec1
      </div>
    </div>
  );
};

export default MediaView;<|MERGE_RESOLUTION|>--- conflicted
+++ resolved
@@ -163,24 +163,10 @@
           />
         )}
 
-<<<<<<< HEAD
-        <button
-          onClick={handlePrevItem}
-          className="absolute left-4 top-1/2 z-50 flex items-center rounded-[50%] border border-black bg-white p-2 text-black transition duration-100 hover:bg-slate-700 hover:text-white active:bg-slate-900"
-        >
-          <ChevronLeft className="h-6 w-6" />
-        </button>
-        <button
-          onClick={handleNextItem}
-          className="absolute right-4 top-1/2 z-50 flex items-center rounded-[50%] border border-black bg-white p-2 text-black transition duration-100 hover:bg-slate-800 hover:text-white  active:bg-slate-900"
-        >
-          <ChevronRight className="h-6 w-6" />
-        </button>
-=======
         {globalIndex > 0 && (
           <button
             onClick={handlePrevItem}
-            className="absolute left-4 top-1/2 z-50 flex items-center rounded-[50%] border border-black bg-white p-2 text-black transition duration-100 hover:bg-slate-800 hover:text-white"
+            className="absolute left-4 top-1/2 z-50 flex items-center rounded-[50%] border border-black bg-white p-2 text-black transition duration-100 hover:bg-slate-800 hover:text-white active:bg-slate-900"
           >
             <ChevronLeft className="h-6 w-6" />
           </button>
@@ -188,12 +174,11 @@
         {globalIndex < allMedia.length - 1 && (
           <button
             onClick={handleNextItem}
-            className="absolute right-4 top-1/2 z-50 flex items-center rounded-[50%] border border-black bg-white p-2 text-black transition duration-100 hover:bg-slate-800 hover:text-white"
+            className="absolute right-4 top-1/2 z-50 flex items-center rounded-[50%] border border-black bg-white p-2 text-black transition duration-100 hover:bg-slate-800 hover:text-white active:bg-slate-900"
           >
             <ChevronRight className="h-6 w-6" />
           </button>
         )}
->>>>>>> 118bbec1
       </div>
     </div>
   );
