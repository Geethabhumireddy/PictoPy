--- conflicted
+++ resolved
@@ -24,10 +24,7 @@
   Sliders,
   SunIcon,
   ContrastIcon,
-<<<<<<< HEAD
   Instagram,
-=======
->>>>>>> fdbd6404
 } from 'lucide-react';
 import { Crops } from '../ui/Icons/Icons';
 import ReactCrop, { type Crop } from 'react-image-crop';
@@ -406,37 +403,6 @@
   };
 
   return (
-<<<<<<< HEAD
-    <div className="fixed inset-0 z-50 flex flex-col bg-black/90">
-      <div className="absolute right-4 top-4 z-50 flex items-center gap-2">
-        <button
-          onClick={toggleInfo}
-          className="rounded-full bg-white/20 p-2 text-white transition-colors duration-200 hover:bg-white/40"
-          aria-label="Show Info"
-        >
-          <Info className="h-6 w-6" />
-        </button>
-        <button
-          onClick={handleSetWallpaper}
-          className="rounded-full bg-white/20 p-2 text-white transition-colors duration-200 hover:bg-white/40"
-          aria-label="Set as Wallpaper"
-        >
-          <ImageIcon className="h-6 w-6" />
-        </button>
-        <button
-          onClick={handleOpenFolder}
-          className="rounded-full bg-white/20 p-2 text-white transition-colors duration-200 hover:bg-white/40"
-          aria-label="Open Folder"
-        >
-          <Folder className="h-6 w-6" />
-        </button>
-        <button
-          onClick={handleOpenWith}
-          className="rounded-full bg-white/20 p-2 text-white transition-colors duration-200 hover:bg-white/40"
-          aria-label="Open With"
-        >
-          <ExternalLink className="h-6 w-6" />
-=======
     <div className="to-black/98 fixed inset-0 z-50 flex flex-col bg-gradient-to-b from-black/95 backdrop-blur-lg">
       <div className="absolute right-4 top-4 z-50 flex items-center gap-3">
         <button
@@ -466,7 +432,6 @@
           aria-label="Open With"
         >
           <ExternalLink className="h-5 w-5" />
->>>>>>> fdbd6404
         </button>
         {!isSecureFolder && (
           <button
@@ -474,11 +439,7 @@
             className="rounded-full bg-white/10 p-2.5 text-white/90 transition-all duration-200 hover:bg-white/20 hover:text-white hover:shadow-lg"
             aria-label="Share"
           >
-<<<<<<< HEAD
-            <Share2 className="h-6 w-6" />
-=======
             <Share2 className="h-5 w-5" />
->>>>>>> fdbd6404
           </button>
         )}
         {!isSecureFolder && (
@@ -502,13 +463,8 @@
         )}
         {type === 'image' && !isSecureFolder && (
           <button
-<<<<<<< HEAD
             onClick={() => setIsEditing(!isEditing)}
             className="rounded-full bg-white/20 p-2 text-white transition-colors duration-200 hover:bg-white/40"
-=======
-            onClick={() => setIsEditing(true)}
-            className="rounded-full bg-white/10 p-2.5 text-white/90 transition-all duration-200 hover:bg-white/20 hover:text-white hover:shadow-lg"
->>>>>>> fdbd6404
             aria-label="Edit"
           >
             <Edit className="h-5 w-5" />
@@ -517,17 +473,10 @@
         {!isSecureFolder && (
           <button
             onClick={handleMoveToSecureFolder}
-<<<<<<< HEAD
-            className="rounded-full bg-white/20 p-2 text-white transition-colors duration-200 hover:bg-white/40"
-            aria-label="Move to Secure Folder"
-          >
-            <Lock className="h-6 w-6" />
-=======
             className="rounded-full bg-white/10 p-2.5 text-white/90 transition-all duration-200 hover:bg-white/20 hover:text-white hover:shadow-lg"
             aria-label="Move to Secure Folder"
           >
             <Lock className="h-5 w-5" />
->>>>>>> fdbd6404
           </button>
         )}
 
@@ -582,10 +531,7 @@
                 <ReactCrop
                   crop={crop}
                   onChange={(c) => setCrop(c)}
-<<<<<<< HEAD
                   aspect={aspect}
-=======
->>>>>>> fdbd6404
                   onComplete={(c) => setCompletedCrop(c)}
                 >
                   <TemperatureFilter temperature={temperature} />
@@ -687,7 +633,6 @@
             title=""
           />
         )}
-<<<<<<< HEAD
         {!isEditing && (
           <>
             <button
@@ -704,54 +649,9 @@
             </button>
           </>
         )}
-=======
-
-        <button
-          onClick={handlePrevItem}
-          className="rounded-full absolute left-4 top-1/2 z-50 flex -translate-y-1/2 transform items-center bg-black/30 p-3 text-white backdrop-blur-md transition-all duration-200 hover:bg-black/50 hover:shadow-lg"
-        >
-          <ChevronLeft className="h-6 w-6" />
-        </button>
-        <button
-          onClick={handleNextItem}
-          className="rounded-full absolute right-4 top-1/2 z-50 flex -translate-y-1/2 transform items-center bg-black/30 p-3 text-white backdrop-blur-md transition-all duration-200 hover:bg-black/50 hover:shadow-lg"
-        >
-          <ChevronRight className="h-6 w-6" />
-        </button>
->>>>>>> fdbd6404
       </div>
 
       {type === 'image' ? (
-<<<<<<< HEAD
-        <div className="absolute bottom-32 right-4 flex cursor-pointer gap-2">
-          <button
-            onClick={handleZoomOut}
-            className="rounded-md bg-white/20 p-2 text-white transition-colors duration-200 hover:bg-white/40"
-            aria-label="Zoom Out"
-          >
-            <ZoomOut className="h-5 w-5" />
-          </button>
-          <button
-            onClick={resetZoom}
-            className="rounded-md bg-white/20 px-4 py-2 text-white transition-colors duration-200 hover:bg-white/40"
-          >
-            Reset
-          </button>
-          <button
-            onClick={handleZoomIn}
-            className="rounded-md bg-white/20 p-2 text-white transition-colors duration-200 hover:bg-white/40"
-            aria-label="Zoom In"
-          >
-            <ZoomIn className="h-5 w-5" />
-          </button>
-          <button
-            onClick={handleRotate}
-            className="rounded-md bg-white/20 p-2 text-white transition-colors duration-200 hover:bg-white/40"
-            aria-label="Rotate"
-          >
-            <RotateCw className="h-5 w-5" />
-          </button>
-=======
         <div className="rounded-xl absolute bottom-32 right-4 flex flex-col gap-4 bg-black/30 p-3 backdrop-blur-md">
           <div className="flex gap-2">
             <button
@@ -782,9 +682,8 @@
               <RotateCw className="h-5 w-5" />
             </button>
           </div>
-
->>>>>>> fdbd6404
           {isEditing && (
+            <>
             <div className="flex flex-wrap gap-2">
               <button
                 onClick={handleEditComplete}
@@ -812,16 +711,11 @@
               </select>
               <button
                 onClick={toggleAdjustMenu}
-<<<<<<< HEAD
-                className="rounded-md bg-white/20 p-2 text-white transition-colors duration-200 hover:bg-white/40"
-=======
                 className="rounded-md bg-white/10 p-2 text-white transition-all duration-200 hover:bg-white/20 hover:shadow-md"
->>>>>>> fdbd6404
                 aria-label="Adjust"
               >
                 <Sliders className="h-5 w-5" />
               </button>
-<<<<<<< HEAD
               <button
                 onClick={() => setonaspect(!onaspect)}
                 className="rounded-md bg-white/20 p-2 text-white transition-colors duration-200 hover:bg-white/40"
@@ -938,7 +832,6 @@
                 </div>
               )}
               {onaspect && (
-                <>
                   <div className="absolute bottom-full mb-2 w-32 rounded-md bg-white/20 backdrop-blur-md sm:right-1">
                     <div className="mb-1 mt-1 flex flex-col justify-center gap-1">
                       <div
@@ -973,170 +866,21 @@
                       </div>
                     </div>
                   </div>
-                </>
               )}
+              </div>
             </>
-=======
-
-              {/* Quick adjustment controls */}
-              <div className="mt-2 flex w-full items-center gap-2">
-                <SunIcon className="h-4 w-4 text-white/80" />
-                <input
-                  type="range"
-                  min="0"
-                  max="200"
-                  value={brightness}
-                  onChange={(e) => setBrightness(Number(e.target.value))}
-                  className="h-2 w-24 appearance-none rounded-lg bg-white/20"
-                />
-              </div>
-              <div className="flex w-full items-center gap-2">
-                <ContrastIcon className="h-4 w-4 text-white/80" />
-                <input
-                  type="range"
-                  min="0"
-                  max="200"
-                  value={contrast}
-                  onChange={(e) => setContrast(Number(e.target.value))}
-                  className="h-2 w-24 appearance-none rounded-lg bg-white/20"
-                />
-              </div>
-            </div>
->>>>>>> fdbd6404
           )}
         </div>
       ) : null}
 
       {/* Adjust menu popup with improved styling */}
       {showAdjustMenu && (
-        <div className="rounded-xl absolute bottom-32 right-24 w-72 bg-black/50 p-5 shadow-xl backdrop-blur-lg">
-          <h4 className="mb-4 text-center text-sm font-medium text-white/90">
-            Image Adjustments
-          </h4>
-          <div className="mb-3">
-            <label className="mb-1 block text-xs font-medium text-white/80">
-              Brightness
-            </label>
-            <input
-              type="range"
-              min="-100"
-              max="100"
-              value={brightness}
-              onChange={(e) => setBrightness(Number(e.target.value))}
-              className="rounded-full h-1.5 w-full appearance-none bg-white/30"
-            />
-            <div className="mt-1 flex justify-between text-xs text-white/60">
-              <span>-100</span>
-              <span>0</span>
-              <span>+100</span>
-            </div>
-          </div>
-
-          <div className="mb-3">
-            <label className="mb-1 block text-xs font-medium text-white/80">
-              Contrast
-            </label>
-            <input
-              type="range"
-              min="-100"
-              max="100"
-              value={contrast}
-              onChange={(e) => setContrast(Number(e.target.value))}
-              className="rounded-full h-1.5 w-full appearance-none bg-white/30"
-            />
-          </div>
-
-          <div className="mb-3">
-            <label className="mb-1 block text-xs font-medium text-white/80">
-              Vibrance
-            </label>
-            <input
-              type="range"
-              min="-100"
-              max="100"
-              value={vibrance}
-              onChange={(e) => setVibrance(Number(e.target.value))}
-              className="rounded-full h-1.5 w-full appearance-none bg-white/30"
-            />
-          </div>
-
-          <div className="mb-3">
-            <label className="mb-1 block text-xs font-medium text-white/80">
-              Exposure
-            </label>
-            <input
-              type="range"
-              min="-100"
-              max="100"
-              value={exposure}
-              onChange={(e) => setExposure(Number(e.target.value))}
-              className="rounded-full h-1.5 w-full appearance-none bg-white/30"
-            />
-          </div>
-
-          <div className="mb-3">
-            <label className="mb-1 block text-xs font-medium text-white/80">
-              Temperature
-            </label>
-            <input
-              type="range"
-              min="-100"
-              max="100"
-              value={temperature}
-              onChange={(e) => setTemperature(Number(e.target.value))}
-              className="rounded-full h-1.5 w-full appearance-none bg-white/30"
-            />
-          </div>
-
-          <div className="mb-3">
-            <label className="mb-1 block text-xs font-medium text-white/80">
-              Sharpness
-            </label>
-            <input
-              type="range"
-              min="0"
-              max="100"
-              value={sharpness}
-              onChange={(e) => setSharpness(Number(e.target.value))}
-              className="rounded-full h-1.5 w-full appearance-none bg-white/30"
-            />
-          </div>
-
-          <div className="mb-3">
-            <label className="mb-1 block text-xs font-medium text-white/80">
-              Vignette
-            </label>
-            <input
-              type="range"
-              min="0"
-              max="100"
-              value={vignette}
-              onChange={(e) => setVignette(Number(e.target.value))}
-              className="rounded-full h-1.5 w-full appearance-none bg-white/30"
-            />
-          </div>
-
-          <div className="mb-3">
-            <label className="mb-1 block text-xs font-medium text-white/80">
-              Highlights
-            </label>
-            <input
-              type="range"
-              min="-100"
-              max="100"
-              value={highlights}
-              onChange={(e) => setHighlights(Number(e.target.value))}
-              className="rounded-full h-1.5 w-full appearance-none bg-white/30"
-            />
-          </div>
-
           <button
-            onClick={toggleAdjustMenu}
-            className="mt-2 w-full rounded-md bg-white/20 py-1.5 text-xs font-medium text-white transition-all hover:bg-white/30"
-          >
-            Close
-          </button>
-        </div>
+          onClick={toggleAdjustMenu}
+          className="mt-2 w-full rounded-md bg-white/20 py-1.5 text-xs font-medium text-white transition-all hover:bg-white/30"
+        >
+          Close
+        </button>
       )}
 
       {/* Thumbnails with improved styling */}
@@ -1181,13 +925,6 @@
           {notification.message}
         </div>
       )}
-
-<<<<<<< HEAD
-      {showInfo && (
-        <div className="absolute left-4 top-4 z-50 rounded-lg bg-white/20 p-4 backdrop-blur-md">
-          <h3 className="mb-2 text-lg font-bold text-white">Image Info</h3>
-          <p className="text-white">Path: {allMedia[globalIndex].path}</p>
-=======
       {/* Improved info panel */}
       {showInfo && (
         <div className="rounded-xl absolute left-4 top-4 z-50 max-w-md bg-black/50 p-4 backdrop-blur-lg transition-all duration-300 animate-in slide-in-from-left">
@@ -1211,7 +948,6 @@
               {allMedia.length}
             </p>
           </div>
->>>>>>> fdbd6404
         </div>
       )}
     </div>
