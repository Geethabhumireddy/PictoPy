--- conflicted
+++ resolved
@@ -371,11 +371,7 @@
             />
           </button>
         )}
-<<<<<<< HEAD
         {type === 'image' ? (
-=======
-        {type === 'image' && (
->>>>>>> 082e5d0f
           <button
             onClick={() => setIsEditing(true)}
             className="rounded-full bg-white/20 p-2 text-white transition-colors duration-200 hover:bg-white/40"
@@ -383,15 +379,9 @@
           >
             <Edit className="h-6 w-6" />
           </button>
-<<<<<<< HEAD
         ) : null}
 
         {type === 'image' ? (
-=======
-        )}
-
-        {type === 'image' && (
->>>>>>> 082e5d0f
           <button
             onClick={toggleSlideshow}
             className="rounded-full flex items-center gap-2 bg-white/20 px-4 py-2 text-white transition-colors duration-200 hover:bg-white/40"
@@ -404,11 +394,7 @@
             )}
             {isSlideshowActive ? 'Pause' : 'Slideshow'}
           </button>
-<<<<<<< HEAD
         ) : null}
-=======
-        )}
->>>>>>> 082e5d0f
 
         <button
           onClick={onClose}
@@ -492,11 +478,7 @@
           <ChevronRight className="h-6 w-6" />
         </button>
       </div>
-<<<<<<< HEAD
       {type === 'image' ? (
-=======
-      {type == 'image' ? (
->>>>>>> 082e5d0f
         <div className="absolute bottom-20 right-4 flex gap-2">
           <button
             onClick={handleZoomOut}
@@ -598,11 +580,7 @@
                 )}
                 {type === 'image' ? (
                   <img
-<<<<<<< HEAD
-                    src={media.thumbnailUrl}
-=======
-                    src={media.url || '/placeholder.svg'}
->>>>>>> 082e5d0f
+                    src={media.thumbnailUrl || '/placeholder.svg'}
                     alt={`thumbnail-${index}`}
                     className="h-full w-full object-cover"
                   />
