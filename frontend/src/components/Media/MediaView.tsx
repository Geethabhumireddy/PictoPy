--- conflicted
+++ resolved
@@ -1,6 +1,8 @@
-import type { MediaViewProps } from '@/types/Media';
-import type React from 'react';
-import { useEffect, useState, useCallback } from 'react';
+"use client"
+
+import type { MediaViewProps } from "@/types/Media"
+import type React from "react"
+import { useEffect, useState, useCallback } from "react"
 import {
   ChevronLeft,
   ChevronRight,
@@ -15,21 +17,20 @@
   Play,
   Pause,
   Lock,
-<<<<<<< HEAD
   Info,
   ImageIcon,
   Folder,
   ExternalLink,
   Sliders,
-=======
->>>>>>> e486223c
-} from 'lucide-react';
-import ReactCrop, { type Crop } from 'react-image-crop';
-import 'react-image-crop/dist/ReactCrop.css';
-import { invoke } from '@tauri-apps/api/core';
-import { readFile } from '@tauri-apps/plugin-fs';
-import { useNavigate } from 'react-router-dom';
-import NetflixStylePlayer from '../VideoPlayer/NetflixStylePlayer';
+  SunIcon,
+  ContrastIcon,
+} from "lucide-react"
+import ReactCrop, { type Crop } from "react-image-crop"
+import "react-image-crop/dist/ReactCrop.css"
+import { invoke } from "@tauri-apps/api/core"
+import { readFile } from "@tauri-apps/plugin-fs"
+import { useNavigate } from "react-router-dom"
+import NetflixStylePlayer from "../VideoPlayer/NetflixStylePlayer"
 
 const MediaView: React.FC<MediaViewProps> = ({
   initialIndex,
@@ -41,184 +42,179 @@
   isSecureFolder,
 }) => {
   // State management
-  const [globalIndex, setGlobalIndex] = useState<number>(
-    (currentPage - 1) * itemsPerPage + initialIndex,
-  );
-  const [scale, setScale] = useState(1);
-  const [position, setPosition] = useState({ x: 0, y: 0 });
-  const [isDragging, setIsDragging] = useState(false);
-  const [dragStart, setDragStart] = useState({ x: 0, y: 0 });
-  const [isEditing, setIsEditing] = useState(false);
-  const [crop, setCrop] = useState<Crop>();
-  const [completedCrop, setCompletedCrop] = useState<Crop>();
-  const [filter, setFilter] = useState('');
-  const [brightness, setBrightness] = useState(0);
-  const [contrast, setContrast] = useState(0);
-  const [vibrance, setVibrance] = useState(0);
-  const [exposure, setExposure] = useState(0);
-  const [temperature, setTemperature] = useState(0);
-  const [sharpness, setSharpness] = useState(0);
-  const [vignette, setVignette] = useState(0);
-  const [highlights, setHighlights] = useState(0);
+  const [globalIndex, setGlobalIndex] = useState<number>((currentPage - 1) * itemsPerPage + initialIndex)
+  const [scale, setScale] = useState(1)
+  const [position, setPosition] = useState({ x: 0, y: 0 })
+  const [isDragging, setIsDragging] = useState(false)
+  const [dragStart, setDragStart] = useState({ x: 0, y: 0 })
+  const [isEditing, setIsEditing] = useState(false)
+  const [crop, setCrop] = useState<Crop>()
+  const [completedCrop, setCompletedCrop] = useState<Crop>()
+  const [filter, setFilter] = useState("")
+  const [brightness, setBrightness] = useState(0)
+  const [contrast, setContrast] = useState(0)
+  const [vibrance, setVibrance] = useState(0)
+  const [exposure, setExposure] = useState(0)
+  const [temperature, setTemperature] = useState(0)
+  const [sharpness, setSharpness] = useState(0)
+  const [vignette, setVignette] = useState(0)
+  const [highlights, setHighlights] = useState(0)
   const [notification, setNotification] = useState<{
-    message: string;
-    type: 'success' | 'error';
-  } | null>(null);
-  const [isSlideshowActive, setIsSlideshowActive] = useState(false);
-  const [rotation, setRotation] = useState(0);
+    message: string
+    type: "success" | "error"
+  } | null>(null)
+  const [isSlideshowActive, setIsSlideshowActive] = useState(false)
+  const [rotation, setRotation] = useState(0)
   const [favorites, setFavorites] = useState<string[]>(() => {
-    const saved = localStorage.getItem('pictopy-favorites');
-    return saved ? JSON.parse(saved) : [];
-  });
-  const [showInfo, setShowInfo] = useState(false);
-  const [showAdjustMenu, setShowAdjustMenu] = useState(false);
-  const navigate = useNavigate();
+    const saved = localStorage.getItem("pictopy-favorites")
+    return saved ? JSON.parse(saved) : []
+  })
+  const [showInfo, setShowInfo] = useState(false)
+  const [showAdjustMenu, setShowAdjustMenu] = useState(false)
+  const navigate = useNavigate()
 
   useEffect(() => {
-    setGlobalIndex((currentPage - 1) * itemsPerPage + initialIndex);
-  }, [initialIndex, currentPage, itemsPerPage]);
+    setGlobalIndex((currentPage - 1) * itemsPerPage + initialIndex)
+  }, [initialIndex, currentPage, itemsPerPage])
 
   useEffect(() => {
     const handleKeyDown = (e: KeyboardEvent) => {
-      if (e.key === 'Escape') onClose();
-      if (e.key === 'ArrowRight') handleNextItem();
-      if (e.key === 'ArrowLeft') handlePrevItem();
-      if (e.key === '+') handleZoomIn();
-      if (e.key === '-') handleZoomOut();
-      if (e.key === 'r') handleRotate();
-      if (e.key === 'f') toggleFavorite();
-    };
-
-    window.addEventListener('keydown', handleKeyDown);
-    return () => window.removeEventListener('keydown', handleKeyDown);
-  }, [onClose]);
+      if (e.key === "Escape") onClose()
+      if (e.key === "ArrowRight") handleNextItem()
+      if (e.key === "ArrowLeft") handlePrevItem()
+      if (e.key === "+") handleZoomIn()
+      if (e.key === "-") handleZoomOut()
+      if (e.key === "r") handleRotate()
+      if (e.key === "f") toggleFavorite()
+    }
+
+    window.addEventListener("keydown", handleKeyDown)
+    return () => window.removeEventListener("keydown", handleKeyDown)
+  }, [onClose])
 
   useEffect(() => {
-    let slideshowInterval: NodeJS.Timeout | null = null;
+    let slideshowInterval: NodeJS.Timeout | null = null
 
     if (isSlideshowActive) {
       slideshowInterval = setInterval(() => {
-        setGlobalIndex((prevIndex) => (prevIndex + 1) % allMedia.length);
-      }, 3000);
+        setGlobalIndex((prevIndex) => (prevIndex + 1) % allMedia.length)
+      }, 3000)
     }
 
     return () => {
-      if (slideshowInterval) clearInterval(slideshowInterval);
-    };
-  }, [isSlideshowActive, allMedia.length]);
-
-  const handleZoomIn = () => setScale((s) => Math.min(4, s + 0.1));
-  const handleZoomOut = () => setScale((s) => Math.max(0.5, s - 0.1));
-  const handleRotate = () => setRotation((prev) => (prev + 90) % 360);
+      if (slideshowInterval) clearInterval(slideshowInterval)
+    }
+  }, [isSlideshowActive, allMedia.length])
+
+  const handleZoomIn = () => setScale((s) => Math.min(4, s + 0.1))
+  const handleZoomOut = () => setScale((s) => Math.max(0.5, s - 0.1))
+  const handleRotate = () => setRotation((prev) => (prev + 90) % 360)
 
   const toggleFavorite = () => {
-    const currentMedia = allMedia[globalIndex].path || '';
+    const currentMedia = allMedia[globalIndex].path || ""
     setFavorites((prev) => {
       const newFavorites = prev.includes(currentMedia)
         ? prev.filter((f) => f !== currentMedia)
-        : [...prev, currentMedia];
-
-      localStorage.setItem('pictopy-favorites', JSON.stringify(newFavorites));
-      return newFavorites;
-    });
-  };
+        : [...prev, currentMedia]
+
+      localStorage.setItem("pictopy-favorites", JSON.stringify(newFavorites))
+      return newFavorites
+    })
+  }
 
   const handleMouseDown = (e: React.MouseEvent) => {
-    setIsDragging(true);
-    setDragStart({ x: e.clientX - position.x, y: e.clientY - position.y });
-  };
+    setIsDragging(true)
+    setDragStart({ x: e.clientX - position.x, y: e.clientY - position.y })
+  }
 
   const handleMouseMove = (e: React.MouseEvent) => {
     if (isDragging) {
       setPosition({
         x: e.clientX - dragStart.x,
         y: e.clientY - dragStart.y,
-      });
-    }
-  };
-
-  const handleMouseUp = () => setIsDragging(false);
+      })
+    }
+  }
+
+  const handleMouseUp = () => setIsDragging(false)
 
   const resetZoom = () => {
-    setScale(1);
-    setPosition({ x: 0, y: 0 });
-    setRotation(0);
-  };
+    setScale(1)
+    setPosition({ x: 0, y: 0 })
+    setRotation(0)
+  }
 
   const handlePrevItem = () => {
-    setGlobalIndex(globalIndex > 0 ? globalIndex - 1 : allMedia.length - 1);
-    resetZoom();
-    resetEditing();
-  };
+    setGlobalIndex(globalIndex > 0 ? globalIndex - 1 : allMedia.length - 1)
+    resetZoom()
+    resetEditing()
+  }
 
   const handleNextItem = () => {
-    setGlobalIndex(globalIndex < allMedia.length - 1 ? globalIndex + 1 : 0);
-    resetZoom();
-    resetEditing();
-  };
+    setGlobalIndex(globalIndex < allMedia.length - 1 ? globalIndex + 1 : 0)
+    resetZoom()
+    resetEditing()
+  }
 
   const resetEditing = () => {
-    setIsEditing(false);
-    setCrop(undefined);
-    setCompletedCrop(undefined);
-    setFilter('');
-    setBrightness(0);
-    setContrast(0);
-    setVibrance(0);
-    setExposure(0);
-    setTemperature(0);
-    setSharpness(0);
-    setVignette(0);
-    setHighlights(0);
-    setPosition({ x: 0, y: 0 });
-    setScale(1);
-  };
-
-  const showNotification = useCallback(
-    (message: string, type: 'success' | 'error') => {
-      setNotification({ message, type });
-      setTimeout(() => setNotification(null), 5000);
-      console.log(`Notification: ${type} - ${message}`);
-    },
-    [],
-  );
+    setIsEditing(false)
+    setCrop(undefined)
+    setCompletedCrop(undefined)
+    setFilter("")
+    setBrightness(0)
+    setContrast(0)
+    setVibrance(0)
+    setExposure(0)
+    setTemperature(0)
+    setSharpness(0)
+    setVignette(0)
+    setHighlights(0)
+    setPosition({ x: 0, y: 0 })
+    setScale(1)
+  }
+
+  const showNotification = useCallback((message: string, type: "success" | "error") => {
+    setNotification({ message, type })
+    setTimeout(() => setNotification(null), 5000)
+    console.log(`Notification: ${type} - ${message}`)
+  }, [])
 
   const handleShare = async () => {
     try {
-      const filePath = allMedia[globalIndex].path;
-      await invoke('share_file', { path: filePath });
-      showNotification('File shared successfully', 'success');
+      const filePath = allMedia[globalIndex].path
+      await invoke("share_file", { path: filePath })
+      showNotification("File shared successfully", "success")
     } catch (err: any) {
-      showNotification(`Failed to share: ${err}`, 'error');
-    }
-  };
+      showNotification(`Failed to share: ${err}`, "error")
+    }
+  }
 
   const handleEditComplete = useCallback(async () => {
-    console.log('Starting handleEditComplete');
+    console.log("Starting handleEditComplete")
 
     try {
-      const imageData = await readFile(allMedia[globalIndex].path || '');
-      console.log('Image file read successfully');
-
-      const blob = new Blob([imageData], { type: 'image/png' });
-      const imageUrl = URL.createObjectURL(blob);
-
-      const img = new Image();
-      img.src = imageUrl;
+      const imageData = await readFile(allMedia[globalIndex].path || "")
+      console.log("Image file read successfully")
+
+      const blob = new Blob([imageData], { type: "image/png" })
+      const imageUrl = URL.createObjectURL(blob)
+
+      const img = new Image()
+      img.src = imageUrl
       await new Promise((resolve) => {
-        img.onload = resolve;
-      });
-
-      const canvas = document.createElement('canvas');
-      const ctx = canvas.getContext('2d');
+        img.onload = resolve
+      })
+
+      const canvas = document.createElement("canvas")
+      const ctx = canvas.getContext("2d")
 
       if (!ctx) {
-        throw new Error('Unable to create image context');
+        throw new Error("Unable to create image context")
       }
 
       if (completedCrop) {
-        canvas.width = completedCrop.width;
-        canvas.height = completedCrop.height;
+        canvas.width = completedCrop.width
+        canvas.height = completedCrop.height
         ctx.drawImage(
           img,
           completedCrop.x,
@@ -229,43 +225,43 @@
           0,
           completedCrop.width,
           completedCrop.height,
-        );
+        )
       } else {
-        canvas.width = img.width;
-        canvas.height = img.height;
-        ctx.drawImage(img, 0, 0);
+        canvas.width = img.width
+        canvas.height = img.height
+        ctx.drawImage(img, 0, 0)
       }
 
-      console.log('Canvas prepared, attempting to create blob');
+      console.log("Canvas prepared, attempting to create blob")
 
       const editedBlob = await new Promise<Blob | null>((resolve) => {
-        canvas.toBlob(resolve, 'image/png');
-      });
+        canvas.toBlob(resolve, "image/png")
+      })
 
       if (!editedBlob) {
-        throw new Error('Failed to create edited image blob');
+        throw new Error("Failed to create edited image blob")
       }
 
-      console.log('Edited blob created successfully');
-
-      const arrayBuffer = await editedBlob.arrayBuffer();
-      const uint8Array = new Uint8Array(arrayBuffer);
+      console.log("Edited blob created successfully")
+
+      const arrayBuffer = await editedBlob.arrayBuffer()
+      const uint8Array = new Uint8Array(arrayBuffer)
 
       if (isSecureFolder) {
         // Save the edited image to a temporary location
-        const tempPath = await invoke<string>('save_temp_image', {
+        const tempPath = await invoke<string>("save_temp_image", {
           imageData: Array.from(uint8Array),
           originalPath: allMedia[globalIndex].path,
-        });
+        })
 
         // Move the temporary file to the secure folder
-        await invoke('move_to_secure_folder', {
+        await invoke("move_to_secure_folder", {
           path: tempPath,
-          password: prompt('Enter your secure folder password:'),
-        });
+          password: prompt("Enter your secure folder password:"),
+        })
       } else {
-        console.log('Invoking save_edited_image');
-        await invoke('save_edited_image', {
+        console.log("Invoking save_edited_image")
+        await invoke("save_edited_image", {
           imageData: Array.from(uint8Array),
           originalPath: allMedia[globalIndex].path,
           filter,
@@ -277,19 +273,19 @@
           sharpness,
           vignette,
           highlights,
-        });
+        })
       }
 
-      console.log('Image saved successfully');
-      showNotification('Image saved successfully', 'success');
-
-      URL.revokeObjectURL(imageUrl);
+      console.log("Image saved successfully")
+      showNotification("Image saved successfully", "success")
+
+      URL.revokeObjectURL(imageUrl)
     } catch (error) {
-      console.error('Error in handleEditComplete:', error);
-      showNotification(`Failed to save edited image: ${error}`, 'error');
-    }
-
-    setIsEditing(false);
+      console.error("Error in handleEditComplete:", error)
+      showNotification(`Failed to save edited image: ${error}`, "error")
+    }
+
+    setIsEditing(false)
   }, [
     completedCrop,
     filter,
@@ -305,87 +301,85 @@
     globalIndex,
     isSecureFolder,
     showNotification,
-  ]);
+  ])
 
   const handleThumbnailClick = (index: number) => {
-    setGlobalIndex(index);
-    resetZoom();
-  };
+    setGlobalIndex(index)
+    resetZoom()
+  }
 
   const toggleSlideshow = () => {
-    setIsSlideshowActive((prev) => !prev);
-  };
-
-  const isFavorite = (mediaUrl: string) => favorites.includes(mediaUrl);
+    setIsSlideshowActive((prev) => !prev)
+  }
+
+  const isFavorite = (mediaUrl: string) => favorites.includes(mediaUrl)
 
   const handleMoveToSecureFolder = async () => {
-    const currentMedia = allMedia[globalIndex];
-    if (!currentMedia || !currentMedia.path) return;
-
-    const secureFolderCreated = await invoke<boolean>(
-      'check_secure_folder_status',
-    );
+    const currentMedia = allMedia[globalIndex]
+    if (!currentMedia || !currentMedia.path) return
+
+    const secureFolderCreated = await invoke<boolean>("check_secure_folder_status")
     if (!secureFolderCreated) {
-      navigate('/secure-folder');
-      return;
+      navigate("/secure-folder")
+      return
     }
 
     try {
-      const password = prompt('Enter your secure folder password:');
-      if (!password) return;
-
-      await invoke('move_to_secure_folder', {
+      const password = prompt("Enter your secure folder password:")
+      if (!password) return
+
+      await invoke("move_to_secure_folder", {
         path: currentMedia.path,
         password,
-      });
-      showNotification('File moved to secure folder', 'success');
+      })
+      showNotification("File moved to secure folder", "success")
       // Remove the moved item from allMedia
-      const newAllMedia = [...allMedia];
-      newAllMedia.splice(globalIndex, 1);
+      const newAllMedia = [...allMedia]
+      newAllMedia.splice(globalIndex, 1)
       // Update allMedia state (you might need to lift this state up to a parent component)
       // setAllMedia(newAllMedia);
       if (newAllMedia.length === 0) {
-        onClose();
+        onClose()
       } else {
-        setGlobalIndex(Math.min(globalIndex, newAllMedia.length - 1));
+        setGlobalIndex(Math.min(globalIndex, newAllMedia.length - 1))
       }
     } catch (error) {
-      showNotification(`Failed to move file: ${error}`, 'error');
-    }
-  };
+      showNotification(`Failed to move file: ${error}`, "error")
+    }
+  }
 
   const handleSetWallpaper = async () => {
     try {
-      await invoke('set_wallpaper', { path: allMedia[globalIndex].path });
-      showNotification('Wallpaper set successfully', 'success');
+      await invoke("set_wallpaper", { path: allMedia[globalIndex].path })
+      showNotification("Wallpaper set successfully", "success")
     } catch (err: any) {
-      showNotification(`Failed to set wallpaper: ${err}`, 'error');
-    }
-  };
+      showNotification(`Failed to set wallpaper: ${err}`, "error")
+    }
+  }
 
   const handleOpenFolder = async () => {
     try {
-      await invoke('open_folder', { path: allMedia[globalIndex].path });
+      await invoke("open_folder", { path: allMedia[globalIndex].path })
     } catch (err: any) {
-      showNotification(`Failed to open folder: ${err}`, 'error');
-    }
-  };
+      showNotification(`Failed to open folder: ${err}`, "error")
+    }
+  }
 
   const handleOpenWith = async () => {
     try {
-      await invoke('open_with', { path: allMedia[globalIndex].path });
+      await invoke("open_with", { path: allMedia[globalIndex].path })
     } catch (err: any) {
-      showNotification(`Failed to open file: ${err}`, 'error');
-    }
-  };
+      showNotification(`Failed to open file: ${err}`, "error")
+    }
+  }
 
   const toggleInfo = () => {
-    setShowInfo((prev) => !prev);
-  };
+    setShowInfo((prev) => !prev)
+  }
 
   const toggleAdjustMenu = () => {
-    setShowAdjustMenu((prev) => !prev);
-  };
+    setShowAdjustMenu((prev) => !prev)
+  }
 
   return (
     <div className="fixed inset-0 z-50 flex flex-col bg-black/90">
@@ -429,6 +423,19 @@
         )}
         {!isSecureFolder && (
           <button
+            onClick={toggleFavorite}
+            className={`rounded-full p-2 text-white transition-colors duration-300 ${
+              isFavorite(allMedia[globalIndex].path || "")
+                ? "bg-red-500 hover:bg-red-600"
+                : "bg-white/20 hover:bg-white/40"
+            }`}
+            aria-label={isFavorite(allMedia[globalIndex].path || "") ? "Remove from favorites" : "Add to favorites"}
+          >
+            <Heart className={`h-6 w-6 ${isFavorite(allMedia[globalIndex].path || "") ? "fill-current" : ""}`} />
+          </button>
+        )}
+        {type === "image" && !isSecureFolder && (
+          <button
             onClick={() => setIsEditing(true)}
             className="rounded-full bg-white/20 p-2 text-white transition-colors duration-200 hover:bg-white/40"
             aria-label="Edit"
@@ -445,58 +452,17 @@
             <Lock className="h-6 w-6" />
           </button>
         )}
-        {!isSecureFolder && (
+
+        {type === "image" && (
           <button
-            onClick={toggleFavorite}
-            className={`rounded-full p-2 text-white transition-colors duration-300 ${
-              isFavorite(allMedia[globalIndex].path || '')
-                ? 'bg-red-500 hover:bg-red-600'
-                : 'bg-white/20 hover:bg-white/40'
-            }`}
-            aria-label={
-              isFavorite(allMedia[globalIndex].path || '')
-                ? 'Remove from favorites'
-                : 'Add to favorites'
-            }
-          >
-            <Heart
-              className={`h-6 w-6 ${isFavorite(allMedia[globalIndex].path || '') ? 'fill-current' : ''}`}
-            />
-          </button>
-        )}
-<<<<<<< HEAD
-        {type === 'image' && (
-          <button
-=======
-        {type === 'image' ? (
-          <button
-            onClick={() => setIsEditing(true)}
-            className="rounded-full bg-white/20 p-2 text-white transition-colors duration-200 hover:bg-white/40"
-            aria-label="Edit"
-          >
-            <Edit className="h-6 w-6" />
-          </button>
-        ) : null}
-
-        {type === 'image' ? (
-          <button
->>>>>>> e486223c
             onClick={toggleSlideshow}
             className="rounded-full flex items-center gap-2 bg-white/20 px-4 py-2 text-white transition-colors duration-200 hover:bg-white/40"
             aria-label="Toggle Slideshow"
           >
-            {isSlideshowActive ? (
-              <Pause className="h-5 w-5" />
-            ) : (
-              <Play className="h-5 w-5" />
-            )}
-            {isSlideshowActive ? 'Pause' : 'Slideshow'}
+            {isSlideshowActive ? <Pause className="h-5 w-5" /> : <Play className="h-5 w-5" />}
+            {isSlideshowActive ? "Pause" : "Slideshow"}
           </button>
-<<<<<<< HEAD
         )}
-=======
-        ) : null}
->>>>>>> e486223c
 
         <button
           onClick={onClose}
@@ -510,16 +476,16 @@
       <div
         className="relative flex h-full w-full items-center justify-center"
         onClick={(e) => {
-          if (e.target === e.currentTarget) onClose();
+          if (e.target === e.currentTarget) onClose()
         }}
       >
-        {type === 'image' ? (
+        {type === "image" ? (
           <div
             id="zoomable-image"
             //Close when clicked outside the image:
             onClick={(e) => {
               if (e.target === e.currentTarget) {
-                onClose();
+                onClose()
               }
             }}
             onMouseDown={handleMouseDown}
@@ -530,15 +496,11 @@
           >
             {isEditing ? (
               <div className="relative inline-block">
-                <ReactCrop
-                  crop={crop}
-                  onChange={(c) => setCrop(c)}
-                  onComplete={(c) => setCompletedCrop(c)}
-                >
+                <ReactCrop crop={crop} onChange={(c) => setCrop(c)} onComplete={(c) => setCompletedCrop(c)}>
                   <TemperatureFilter temperature={temperature} />
                   <img
                     id="source-image"
-                    src={allMedia[globalIndex].url || '/placeholder.svg'}
+                    src={allMedia[globalIndex].url || "/placeholder.svg"}
                     alt={`image-${globalIndex}`}
                     style={{
                       filter: `
@@ -549,67 +511,58 @@
                       sepia(${Math.abs(temperature) / 200}) 
                       saturate(${temperature > 0 ? 1.2 : 1.0}) 
                       brightness(${temperature > 0 ? 1.05 : 1.0}) 
-                      ${sharpness > 0 ? `url(#sharpness)` : ''} 
+                      ${sharpness > 0 ? `url(#sharpness)` : ""} 
                       ${filter} 
                       `.trim(),
-                      display: 'block',
-                      width: '100%',
+                      display: "block",
+                      width: "100%",
                     }}
                   />
                   <svg width="0" height="0">
                     <filter id="sharpness">
-                      <feConvolveMatrix
-                        order="3"
-                        kernelMatrix="0 -1 0 -1 5 -1 0 -1 0"
-                      />
+                      <feConvolveMatrix order="3" kernelMatrix="0 -1 0 -1 5 -1 0 -1 0" />
                     </filter>
                   </svg>
                   <div
                     style={{
-                      position: 'absolute',
+                      position: "absolute",
                       top: 0,
                       left: 0,
-                      width: '100%',
-                      height: '100%',
+                      width: "100%",
+                      height: "100%",
                       background: `radial-gradient(circle, rgba(0,0,0,0) 50%, rgba(0,0,0,${vignette / 100}))`,
-                      pointerEvents: 'none',
+                      pointerEvents: "none",
                     }}
                   />
                   <div
                     style={{
-                      position: 'absolute',
+                      position: "absolute",
                       top: 0,
                       left: 0,
-                      width: '100%',
-                      height: '100%',
+                      width: "100%",
+                      height: "100%",
                       background: `radial-gradient(circle, rgba(255, 255, 255, ${Math.min(highlights / 1000, 0.8)}) 30%, rgba(255, 255, 255, 0) 80%)`,
-                      pointerEvents: 'none',
+                      pointerEvents: "none",
                     }}
                   />
                 </ReactCrop>
               </div>
             ) : (
               <img
-                src={allMedia[globalIndex].url || '/placeholder.svg'}
+                src={allMedia[globalIndex].url || "/placeholder.svg"}
                 alt={`image-${globalIndex}`}
                 draggable={false}
                 className="h-full w-full select-none object-contain"
                 style={{
                   transform: `translate(${position.x}px, ${position.y}px) scale(${scale}) rotate(${rotation}deg)`,
-                  transition: isDragging
-                    ? 'none'
-                    : 'transform 0.2s ease-in-out',
-                  cursor: isDragging ? 'grabbing' : 'grab',
+                  transition: isDragging ? "none" : "transform 0.2s ease-in-out",
+                  cursor: isDragging ? "grabbing" : "grab",
                 }}
               />
             )}
           </div>
         ) : (
-          <NetflixStylePlayer
-            videoSrc={allMedia[globalIndex].url}
-            description=""
-            title=""
-          />
+          <NetflixStylePlayer videoSrc={allMedia[globalIndex].url} description="" title="" />
         )}
 
         <button
@@ -625,12 +578,8 @@
           <ChevronRight className="h-6 w-6" />
         </button>
       </div>
-      {type === 'image' ? (
-<<<<<<< HEAD
+      {type === "image" ? (
         <div className="absolute bottom-32 right-4 flex gap-2">
-=======
-        <div className="absolute bottom-20 right-4 flex gap-2">
->>>>>>> e486223c
           <button
             onClick={handleZoomOut}
             className="rounded-md bg-white/20 p-2 text-white transition-colors duration-200 hover:bg-white/40"
@@ -682,7 +631,6 @@
                 <option value="grayscale(100%)">Grayscale</option>
                 <option value="sepia(100%)">Sepia</option>
                 <option value="invert(100%)">Invert</option>
-<<<<<<< HEAD
                 <option value="saturate(200%)">Saturate</option>
               </select>
               <button
@@ -695,9 +643,7 @@
               {showAdjustMenu && (
                 <div className="absolute bottom-full right-0 mb-2 w-64 rounded-md bg-white/20 p-4 backdrop-blur-md">
                   <div className="mb-2">
-                    <label className="block text-sm font-medium text-white">
-                      Brightness
-                    </label>
+                    <label className="block text-sm font-medium text-white">Brightness</label>
                     <input
                       type="range"
                       min="-100"
@@ -708,9 +654,7 @@
                     />
                   </div>
                   <div className="mb-2">
-                    <label className="block text-sm font-medium text-white">
-                      Contrast
-                    </label>
+                    <label className="block text-sm font-medium text-white">Contrast</label>
                     <input
                       type="range"
                       min="-100"
@@ -721,9 +665,7 @@
                     />
                   </div>
                   <div className="mb-2">
-                    <label className="block text-sm font-medium text-white">
-                      Vibrance
-                    </label>
+                    <label className="block text-sm font-medium text-white">Vibrance</label>
                     <input
                       type="range"
                       min="-100"
@@ -734,9 +676,7 @@
                     />
                   </div>
                   <div className="mb-2">
-                    <label className="block text-sm font-medium text-white">
-                      Exposure
-                    </label>
+                    <label className="block text-sm font-medium text-white">Exposure</label>
                     <input
                       type="range"
                       min="-100"
@@ -747,9 +687,7 @@
                     />
                   </div>
                   <div className="mb-2">
-                    <label className="block text-sm font-medium text-white">
-                      Temperature
-                    </label>
+                    <label className="block text-sm font-medium text-white">Temperature</label>
                     <input
                       type="range"
                       min="-100"
@@ -760,9 +698,7 @@
                     />
                   </div>
                   <div className="mb-2">
-                    <label className="block text-sm font-medium text-white">
-                      Sharpness
-                    </label>
+                    <label className="block text-sm font-medium text-white">Sharpness</label>
                     <input
                       type="range"
                       min="0"
@@ -773,9 +709,7 @@
                     />
                   </div>
                   <div className="mb-2">
-                    <label className="block text-sm font-medium text-white">
-                      Vignette
-                    </label>
+                    <label className="block text-sm font-medium text-white">Vignette</label>
                     <input
                       type="range"
                       min="0"
@@ -786,9 +720,7 @@
                     />
                   </div>
                   <div className="mb-2">
-                    <label className="block text-sm font-medium text-white">
-                      Highlights
-                    </label>
+                    <label className="block text-sm font-medium text-white">Highlights</label>
                     <input
                       type="range"
                       min="-100"
@@ -800,10 +732,9 @@
                   </div>
                 </div>
               )}
-=======
-              </select>
+              {/* Quick adjustment controls */}
               <div className="flex items-center gap-2">
-                <SunMoon className="h-5 w-5 text-white" />
+                <SunIcon className="h-5 w-5 text-white" />
                 <input
                   type="range"
                   min="0"
@@ -814,7 +745,7 @@
                 />
               </div>
               <div className="flex items-center gap-2">
-                <Contrast className="h-5 w-5 text-white" />
+                <ContrastIcon className="h-5 w-5 text-white" />
                 <input
                   type="range"
                   min="0"
@@ -824,14 +755,13 @@
                   className="w-24"
                 />
               </div>
->>>>>>> e486223c
             </>
           )}
         </div>
       ) : null}
 
       {/* Thumbnails */}
-      {type === 'image' ? (
+      {type === "image" ? (
         <div>
           <div className="absolute bottom-0 flex w-full items-center justify-center gap-2 overflow-x-auto bg-black/50 px-4 py-2 opacity-0 transition-opacity duration-300 hover:opacity-100">
             {allMedia.map((media, index) => (
@@ -839,23 +769,17 @@
                 key={index}
                 onClick={() => handleThumbnailClick(index)}
                 className={`relative h-16 w-24 flex-shrink-0 overflow-hidden rounded-lg border-2 ${
-                  index === globalIndex
-                    ? 'border-blue-500 shadow-lg'
-                    : 'border-transparent'
+                  index === globalIndex ? "border-blue-500 shadow-lg" : "border-transparent"
                 } cursor-pointer transition-transform hover:scale-105`}
               >
-                {isFavorite(media.path || '') && (
+                {isFavorite(media.path || "") && (
                   <div className="absolute right-1 top-1 z-10">
                     <Heart className="h-4 w-4 fill-current text-red-500" />
                   </div>
                 )}
-                {type === 'image' ? (
+                {type === "image" ? (
                   <img
-<<<<<<< HEAD
-                    src={media.url || '/placeholder.svg'}
-=======
-                    src={media.thumbnailUrl || '/placeholder.svg'}
->>>>>>> e486223c
+                    src={media.thumbnailUrl || "/placeholder.svg"}
                     alt={`thumbnail-${index}`}
                     className="h-full w-full object-cover"
                   />
@@ -869,7 +793,7 @@
       {notification && (
         <div
           className={`fixed left-1/2 top-4 -translate-x-1/2 transform rounded-md p-4 ${
-            notification.type === 'success' ? 'bg-green-500' : 'bg-red-500'
+            notification.type === "success" ? "bg-green-500" : "bg-red-500"
           } z-50 text-lg font-bold text-white shadow-lg`}
         >
           {notification.message}
@@ -883,34 +807,31 @@
         </div>
       )}
     </div>
-  );
-};
-
-export default MediaView;
+  )
+}
+
+export default MediaView
 
 const TemperatureFilter = ({
   temperature,
   intensity = 1.5,
 }: {
-  temperature: number;
-  intensity?: number;
+  temperature: number
+  intensity?: number
 }) => {
   // Amplify the temperature value
-  const factor = (temperature * intensity) / 100;
+  const factor = (temperature * intensity) / 100
   // Calculate red and blue multipliers.
   // For positive temperature, red increases and blue decreases.
   // For negative temperature, red decreases and blue increases.
-  const rMult = (1 + factor).toFixed(2);
-  const bMult = (1 - factor).toFixed(2);
+  const rMult = (1 + factor).toFixed(2)
+  const bMult = (1 - factor).toFixed(2)
 
   return (
-    <svg width="0" height="0" style={{ position: 'absolute' }}>
+    <svg width="0" height="0" style={{ position: "absolute" }}>
       <filter id="temp">
-        <feColorMatrix
-          type="matrix"
-          values={`${rMult} 0 0 0 0  0 1 0 0 0  0 0 ${bMult} 0 0  0 0 0 1 0`}
-        />
+        <feColorMatrix type="matrix" values={`${rMult} 0 0 0 0  0 1 0 0 0  0 0 ${bMult} 0 0  0 0 0 1 0`} />
       </filter>
     </svg>
-  );
-};+  )
+}