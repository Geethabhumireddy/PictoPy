import { MediaViewProps } from '@/types/Media';
<<<<<<< HEAD
import React, { useEffect, useState, useCallback } from 'react';
import {
  ChevronLeft,
  ChevronRight,
  Edit,
  Share2,
  Check,
  X,
  SunMoon,
  Contrast,
} from 'lucide-react';
import ReactCrop, { Crop } from 'react-image-crop';
import 'react-image-crop/dist/ReactCrop.css';
import { invoke } from '@tauri-apps/api/core';
import { readFile } from '@tauri-apps/plugin-fs';
=======
import React, { useEffect, useState } from 'react';
import { ChevronLeft, ChevronRight, X, Play, Pause, RotateCw, Heart, Share2, ZoomIn, ZoomOut } from 'lucide-react';

interface MediaViewProps {
  initialIndex: number;
  onClose: () => void;
  allMedia: string[];
  currentPage: number;
  itemsPerPage: number;
  type: 'image' | 'video';
}
>>>>>>> 75682a05

const MediaView: React.FC<MediaViewProps> = ({
  initialIndex,
  onClose,
  allMedia,
  currentPage,
  itemsPerPage,
  type,
}) => {
  // State management
  const [globalIndex, setGlobalIndex] = useState<number>(
    (currentPage - 1) * itemsPerPage + initialIndex
  );
  const [scale, setScale] = useState(1);
  const [position, setPosition] = useState({ x: 0, y: 0 });
  const [isDragging, setIsDragging] = useState(false);
  const [dragStart, setDragStart] = useState({ x: 0, y: 0 });
<<<<<<< HEAD
  const [isEditing, setIsEditing] = useState(false);
  const [crop, setCrop] = useState<Crop>();
  const [completedCrop, setCompletedCrop] = useState<Crop>();
  const [filter, setFilter] = useState('');
  const [brightness, setBrightness] = useState(100);
  const [contrast, setContrast] = useState(100);
  const [notification, setNotification] = useState<{
    message: string;
    type: 'success' | 'error';
  } | null>(null);
=======
  const [isSlideshowActive, setIsSlideshowActive] = useState(false);
  const [rotation, setRotation] = useState(0);
  const [favorites, setFavorites] = useState<string[]>(() => {
    const saved = localStorage.getItem('pictopy-favorites');
    return saved ? JSON.parse(saved) : [];
  });
>>>>>>> 75682a05

  
  useEffect(() => {
    setGlobalIndex((currentPage - 1) * itemsPerPage + initialIndex);
  }, [initialIndex, currentPage, itemsPerPage]);

  
  useEffect(() => {
    const handleKeyDown = (e: KeyboardEvent) => {
      if (e.key === 'Escape') onClose();
      if (e.key === 'ArrowRight') handleNextItem();
      if (e.key === 'ArrowLeft') handlePrevItem();
      if (e.key === '+') handleZoomIn();
      if (e.key === '-') handleZoomOut();
      if (e.key === 'r') handleRotate();
      if (e.key === 'f') toggleFavorite();
    };

    window.addEventListener('keydown', handleKeyDown);
    return () => window.removeEventListener('keydown', handleKeyDown);
  }, [globalIndex, onClose, favorites]);

  
  useEffect(() => {
    let slideshowInterval: NodeJS.Timeout | null = null;

    if (isSlideshowActive) {
      slideshowInterval = setInterval(() => {
        handleNextItem();
      }, 3000);
    }

    return () => {
      if (slideshowInterval) clearInterval(slideshowInterval);
    };
  }, [isSlideshowActive, globalIndex]);

  
  const handleZoomIn = () => setScale((s) => Math.min(4, s + 0.1));
  const handleZoomOut = () => setScale((s) => Math.max(0.5, s - 0.1));
  const handleRotate = () => setRotation((prev) => (prev + 90) % 360);

  const toggleFavorite = () => {
    const currentMedia = allMedia[globalIndex];
    setFavorites(prev => {
      const newFavorites = prev.includes(currentMedia)
        ? prev.filter(f => f !== currentMedia)
        : [...prev, currentMedia];
      
      localStorage.setItem('pictopy-favorites', JSON.stringify(newFavorites));
      return newFavorites;
    });
  };

  const handleShare = async () => {
    try {
      if (navigator.share) {
        await navigator.share({
          title: `Shared Image ${globalIndex + 1}`,
          url: allMedia[globalIndex]
        });
      } else {
        await navigator.clipboard.writeText(allMedia[globalIndex]);
        console.log('Link copied to clipboard!');
      }
    } catch (error) {
      console.error('Share failed:', error);
    }
  };

  const handleMouseDown = (e: React.MouseEvent) => {
    setIsDragging(true);
    setDragStart({ x: e.clientX - position.x, y: e.clientY - position.y });
  };

  const handleMouseMove = (e: React.MouseEvent) => {
    if (isDragging) {
      setPosition({
        x: e.clientX - dragStart.x,
        y: e.clientY - dragStart.y,
      });
    }
  };

  const handleMouseUp = () => setIsDragging(false);

  const resetZoom = () => {
    setScale(1);
    setPosition({ x: 0, y: 0 });
    setRotation(0);
  };

<<<<<<< HEAD
  useEffect(() => {
    const element = document.getElementById('zoomable-image');
    element?.addEventListener('wheel', handleWheel, { passive: false });
    return () => element?.removeEventListener('wheel', handleWheel);
  }, [scale]);

  function handlePrevItem() {
    if (globalIndex > 0) {
      setGlobalIndex(globalIndex - 1);
    } else {
      setGlobalIndex(allMedia.length - 1);
    }
    resetZoom();
    resetEditing();
  }

  function handleNextItem() {
    if (globalIndex < allMedia.length - 1) {
      setGlobalIndex(globalIndex + 1);
    } else {
      setGlobalIndex(0);
    }
    resetZoom();
    resetEditing();
  }

  const resetEditing = () => {
    setIsEditing(false);
    setCrop(undefined);
    setCompletedCrop(undefined);
    setFilter('');
    setBrightness(100);
    setContrast(100);
    setPosition({ x: 0, y: 0 });
    setScale(1);
  };

  const showNotification = (message: string, type: 'success' | 'error') => {
    setNotification({ message, type });
    setTimeout(() => setNotification(null), 5000);
    console.log(`Notification: ${type} - ${message}`); // Add console logging for debugging
  };

  const handleShare = async () => {
    try {
      const filePath = allMedia[globalIndex].path;
      await invoke('share_file', { path: filePath });
      showNotification('File shared successfully', 'success');
    } catch (err: any) {
      showNotification(`Failed to share: ${err}`, 'error');
    }
  };

  const handleEditComplete = useCallback(async () => {
    console.log('Starting handleEditComplete');

    try {
      // Read the image file using Tauri's filesystem API
      const imageData = await readFile(allMedia[globalIndex].path || '');
      console.log('Image file read successfully');

      // Create a Blob from the file data
      const blob = new Blob([imageData], { type: 'image/png' });
      const imageUrl = URL.createObjectURL(blob);

      // Create an image element to load the file
      const img = new Image();
      img.src = imageUrl;
      await new Promise((resolve) => {
        img.onload = resolve;
      });

      const canvas = document.createElement('canvas');
      const ctx = canvas.getContext('2d');

      if (!ctx) {
        throw new Error('Unable to create image context');
      }

      if (completedCrop) {
        canvas.width = completedCrop.width;
        canvas.height = completedCrop.height;
        ctx.drawImage(
          img,
          completedCrop.x,
          completedCrop.y,
          completedCrop.width,
          completedCrop.height,
          0,
          0,
          completedCrop.width,
          completedCrop.height,
        );
      } else {
        canvas.width = img.width;
        canvas.height = img.height;
        ctx.drawImage(img, 0, 0);
      }

      ctx.filter = `${filter} brightness(${brightness}%) contrast(${contrast}%)`;
      ctx.drawImage(img, 0, 0, canvas.width, canvas.height);

      console.log('Canvas prepared, attempting to create blob');

      const editedBlob = await new Promise<Blob | null>((resolve) => {
        canvas.toBlob(resolve, 'image/png');
      });

      if (!editedBlob) {
        throw new Error('Failed to create edited image blob');
      }

      console.log('Edited blob created successfully');

      const arrayBuffer = await editedBlob.arrayBuffer();
      const uint8Array = new Uint8Array(arrayBuffer);

      console.log('Invoking save_edited_image');
      await invoke('save_edited_image', {
        imageData: Array.from(uint8Array),
        originalPath: allMedia[globalIndex].path,
        filter,
        brightness,
        contrast,
      });

      console.log('Image saved successfully');
      showNotification('Image saved successfully', 'success');

      // Clean up the object URL
      URL.revokeObjectURL(imageUrl);
    } catch (error) {
      console.error('Error in handleEditComplete:', error);
      showNotification(`Failed to save edited image: ${error}`, 'error');
    }

    setIsEditing(false);
  }, [
    completedCrop,
    filter,
    brightness,
    contrast,
    allMedia,
    globalIndex,
    showNotification,
  ]);

  return (
    <div className="fixed inset-0 z-50 flex items-center justify-center">
      <div className="absolute inset-0 bg-black bg-opacity-90" />
=======
  const handlePrevItem = () => {
    setGlobalIndex(globalIndex > 0 ? globalIndex - 1 : allMedia.length - 1);
    resetZoom();
  };

  const handleNextItem = () => {
    setGlobalIndex(globalIndex < allMedia.length - 1 ? globalIndex + 1 : 0);
    resetZoom();
  };

  const handleThumbnailClick = (index: number) => {
    setGlobalIndex(index);
    resetZoom();
  };
>>>>>>> 75682a05

  const toggleSlideshow = () => {
    setIsSlideshowActive(prev => !prev);
  };

  const isFavorite = (mediaUrl: string) => favorites.includes(mediaUrl);

  return (
    <div className="fixed inset-0 z-50 flex flex-col bg-black">
      
      <div className="absolute top-4 right-4 z-50 flex items-center gap-2">
        <button
          onClick={handleShare}
          className="rounded-full bg-white/20 p-2 text-white hover:bg-white/40 transition-colors duration-200"
          aria-label="Share"
        >
          <Share2 className="h-6 w-6" />
        </button>
        <button
          onClick={toggleFavorite}
          className={`rounded-full p-2 text-white transition-colors duration-300 ${
            isFavorite(allMedia[globalIndex])
              ? 'bg-red-500 hover:bg-red-600'
              : 'bg-white/20 hover:bg-white/40'
          }`}
          aria-label={isFavorite(allMedia[globalIndex]) ? 'Remove from favorites' : 'Add to favorites'}
        >
          <Heart
            className={`h-6 w-6 ${
              isFavorite(allMedia[globalIndex]) ? 'fill-current' : ''
            }`}
          />
        </button>
        <button
          onClick={toggleSlideshow}
          className="flex items-center gap-2 rounded-full bg-white/20 px-4 py-2 text-white hover:bg-white/40 transition-colors duration-200"
          aria-label="Toggle Slideshow"
        >
          {isSlideshowActive ? <Pause className="h-5 w-5" /> : <Play className="h-5 w-5" />}
          {isSlideshowActive ? 'Pause' : 'Slideshow'}
        </button>
        <button
          onClick={onClose}
          className="rounded-full bg-white/20 p-2 text-white hover:bg-white/40 transition-colors duration-200"
          aria-label="Close"
        >
          <X className="h-6 w-6" />
        </button>
      </div>

      
      <div
        className="relative flex h-full w-full items-center justify-center"
        onClick={(e) => {
          if (e.target === e.currentTarget) onClose();
        }}
      >
        {type === 'image' ? (
          <div
<<<<<<< HEAD
            id="zoomable-image"
            onClick={(e) => {
              if (e.target === e.currentTarget) {
                onClose();
              }
            }}
=======
>>>>>>> 75682a05
            onMouseDown={handleMouseDown}
            onMouseMove={handleMouseMove}
            onMouseUp={handleMouseUp}
            onMouseLeave={handleMouseUp}
            className="relative h-full w-full flex items-center justify-center overflow-hidden"
          >
<<<<<<< HEAD
            {isEditing ? (
              <ReactCrop
                crop={crop}
                onChange={(c) => setCrop(c)}
                onComplete={(c) => setCompletedCrop(c)}
              >
                <img
                  id="source-image"
                  src={allMedia[globalIndex].url}
                  alt={`image-${globalIndex}`}
                  style={{
                    filter: `${filter} brightness(${brightness}%) contrast(${contrast}%)`,
                  }}
                />
              </ReactCrop>
            ) : (
              <img
                src={allMedia[globalIndex].url}
                alt={`image-${globalIndex}`}
                draggable={false}
                className="max-h-full select-none"
                style={{
                  transform: `translate(${position.x}px, ${position.y}px) scale(${scale})`,
                  transition: isDragging ? 'none' : 'transform 0.1s',
                  cursor: isDragging ? 'grabbing' : 'grab',
                }}
              />
            )}
            <div className="absolute bottom-4 right-4 flex gap-2">
              {isEditing ? (
                <>
                  <button
                    onClick={handleEditComplete}
                    className="rounded-md border border-black bg-white px-4 py-2 text-sm text-black transition duration-200 hover:shadow-[4px_4px_0px_0px_rgba(0,0,0)]"
                  >
                    <Check className="h-4 w-4" />
                  </button>
                  <button
                    onClick={resetEditing}
                    className="rounded-md border border-black bg-white px-4 py-2 text-sm text-black transition duration-200 hover:shadow-[4px_4px_0px_0px_rgba(0,0,0)]"
                  >
                    <X className="h-4 w-4" />
                  </button>
                  <select
                    onChange={(e) => setFilter(e.target.value)}
                    className="rounded-md border border-black bg-white px-4 py-2 text-sm text-black"
                  >
                    <option value="">No Filter</option>
                    <option value="grayscale(100%)">Grayscale</option>
                    <option value="sepia(100%)">Sepia</option>
                    <option value="invert(100%)">Invert</option>
                  </select>
                  <div className="flex items-center gap-2">
                    <SunMoon />
                    <input
                      type="range"
                      min="0"
                      max="200"
                      value={brightness}
                      onChange={(e) => setBrightness(Number(e.target.value))}
                      className="w-24"
                    />
                  </div>
                  <div className="flex items-center gap-2">
                    <Contrast />
                    <input
                      type="range"
                      min="0"
                      max="200"
                      value={contrast}
                      onChange={(e) => setContrast(Number(e.target.value))}
                      className="w-24"
                    />
                  </div>
                </>
              ) : (
                <>
                  <button
                    onClick={handelZoomOut}
                    className="rounded-md border border-black bg-white px-4 py-2 text-sm text-black transition duration-200 hover:shadow-[4px_4px_0px_0px_rgba(0,0,0)]"
                  >
                    -
                  </button>
                  <button
                    onClick={resetZoom}
                    className="rounded-md border border-black bg-white px-4 py-2 text-sm text-black transition duration-200 hover:shadow-[4px_4px_0px_0px_rgba(0,0,0)]"
                  >
                    Reset
                  </button>
                  <button
                    onClick={handelZoomIn}
                    className="rounded-md border border-black bg-white px-4 py-2 text-sm text-black transition duration-200 hover:shadow-[4px_4px_0px_0px_rgba(0,0,0)]"
                  >
                    +
                  </button>
                  {allMedia[globalIndex]?.path && (
                    <>
                      <button
                        onClick={() => setIsEditing(true)}
                        className="rounded-md border border-black bg-white px-4 py-2 text-sm text-black transition duration-200 hover:shadow-[4px_4px_0px_0px_rgba(0,0,0)]"
                      >
                        <Edit className="h-4 w-4" />
                      </button>
                      <button
                        onClick={handleShare}
                        className="rounded-md border border-black bg-white px-4 py-2 text-sm text-black transition duration-200 hover:shadow-[4px_4px_0px_0px_rgba(0,0,0)]"
                      >
                        <Share2 className="h-4 w-4" />
                      </button>
                    </>
                  )}
                </>
              )}
=======
            <img
              src={allMedia[globalIndex]}
              alt={`media-${globalIndex}`}
              draggable={false}
              className="h-full w-full object-contain"
              style={{
                transform: `translate(${position.x}px, ${position.y}px) scale(${scale}) rotate(${rotation}deg)`,
                cursor: isDragging ? 'grabbing' : 'grab',
                transition: isDragging ? 'none' : 'transform 0.2s ease-in-out',
              }}
            />

            
            <div className="absolute bottom-20 right-4 flex gap-2">
              <button
                onClick={handleZoomOut}
                className="rounded-md bg-white/20 p-2 text-white hover:bg-white/40 transition-colors duration-200"
                aria-label="Zoom Out"
              >
                <ZoomOut className="h-5 w-5" />
              </button>
              <button
                onClick={resetZoom}
                className="rounded-md bg-white/20 px-4 py-2 text-white hover:bg-white/40 transition-colors duration-200"
              >
                Reset
              </button>
              <button
                onClick={handleZoomIn}
                className="rounded-md bg-white/20 p-2 text-white hover:bg-white/40 transition-colors duration-200"
                aria-label="Zoom In"
              >
                <ZoomIn className="h-5 w-5" />
              </button>
              <button
                onClick={handleRotate}
                className="rounded-md bg-white/20 p-2 text-white hover:bg-white/40 transition-colors duration-200"
                aria-label="Rotate"
              >
                <RotateCw className="h-5 w-5" />
              </button>
>>>>>>> 75682a05
            </div>
          </div>
        ) : (
          <video
<<<<<<< HEAD
            src={allMedia[globalIndex].url}
            className="max-h-full"
=======
            src={allMedia[globalIndex]}
            className="h-full w-full object-contain"
>>>>>>> 75682a05
            controls
            autoPlay
          />
        )}

<<<<<<< HEAD
        <button
          onClick={handlePrevItem}
          className="absolute left-4 top-1/2 z-50 flex items-center rounded-[50%] border border-black bg-white p-2 text-black transition duration-100 hover:bg-slate-800 hover:text-white"
        >
          <ChevronLeft className="h-6 w-4" />
        </button>
        <button
          onClick={handleNextItem}
          className="absolute right-4 top-1/2 z-50 flex items-center rounded-[50%] border border-black bg-white p-2 text-black transition duration-100 hover:bg-slate-800 hover:text-white"
        >
          <ChevronRight className="h-6 w-4" />
        </button>
=======
        
        <button
          onClick={handlePrevItem}
          className="absolute left-4 top-1/2 z-50 flex items-center rounded-full bg-white/20 p-3 text-white hover:bg-white/40 transition-colors duration-200"
        >
          <ChevronLeft className="h-6 w-6" />
        </button>
        <button
          onClick={handleNextItem}
          className="absolute right-4 top-1/2 z-50 flex items-center rounded-full bg-white/20 p-3 text-white hover:bg-white/40 transition-colors duration-200"
        >
          <ChevronRight className="h-6 w-6" />
        </button>
      </div>

      {/* Thumbnails */}
      <div className="absolute bottom-0 flex w-full items-center justify-center gap-2 overflow-x-auto bg-black/50 px-4 py-2 opacity-0 transition-opacity duration-300 hover:opacity-100">
        {allMedia.map((media, index) => (
          <div
            key={index}
            onClick={() => handleThumbnailClick(index)}
            className={`relative h-16 w-24 flex-shrink-0 overflow-hidden rounded-lg border-2 ${
              index === globalIndex
                ? 'border-blue-500 shadow-lg'
                : 'border-transparent'
            } cursor-pointer transition-transform hover:scale-105`}
          >
            {isFavorite(media) && (
              <div className="absolute top-1 right-1 z-10">
                <Heart className="h-4 w-4 text-red-500 fill-current" />
              </div>
            )}
            {type === 'image' ? (
              <img
                src={media}
                alt={`thumbnail-${index}`}
                className="h-full w-full object-cover"
              />
            ) : (
              <video
                src={media}
                className="h-full w-full object-cover"
                muted
                playsInline
              />
            )}
          </div>
        ))}
>>>>>>> 75682a05
      </div>
      {notification && (
        <div
          className={`fixed left-1/2 top-4 -translate-x-1/2 transform rounded-md p-4 ${
            notification.type === 'success' ? 'bg-green-500' : 'bg-red-500'
          } z-50 text-lg font-bold text-white shadow-lg`}
        >
          {notification.message}
        </div>
      )}
    </div>
  );
};

export default MediaView;<|MERGE_RESOLUTION|>--- conflicted
+++ resolved
@@ -1,5 +1,4 @@
 import { MediaViewProps } from '@/types/Media';
-<<<<<<< HEAD
 import React, { useEffect, useState, useCallback } from 'react';
 import {
   ChevronLeft,
@@ -15,7 +14,7 @@
 import 'react-image-crop/dist/ReactCrop.css';
 import { invoke } from '@tauri-apps/api/core';
 import { readFile } from '@tauri-apps/plugin-fs';
-=======
+
 import React, { useEffect, useState } from 'react';
 import { ChevronLeft, ChevronRight, X, Play, Pause, RotateCw, Heart, Share2, ZoomIn, ZoomOut } from 'lucide-react';
 
@@ -27,7 +26,6 @@
   itemsPerPage: number;
   type: 'image' | 'video';
 }
->>>>>>> 75682a05
 
 const MediaView: React.FC<MediaViewProps> = ({
   initialIndex,
@@ -45,7 +43,6 @@
   const [position, setPosition] = useState({ x: 0, y: 0 });
   const [isDragging, setIsDragging] = useState(false);
   const [dragStart, setDragStart] = useState({ x: 0, y: 0 });
-<<<<<<< HEAD
   const [isEditing, setIsEditing] = useState(false);
   const [crop, setCrop] = useState<Crop>();
   const [completedCrop, setCompletedCrop] = useState<Crop>();
@@ -56,14 +53,12 @@
     message: string;
     type: 'success' | 'error';
   } | null>(null);
-=======
   const [isSlideshowActive, setIsSlideshowActive] = useState(false);
   const [rotation, setRotation] = useState(0);
   const [favorites, setFavorites] = useState<string[]>(() => {
     const saved = localStorage.getItem('pictopy-favorites');
     return saved ? JSON.parse(saved) : [];
   });
->>>>>>> 75682a05
 
   
   useEffect(() => {
@@ -156,7 +151,6 @@
     setRotation(0);
   };
 
-<<<<<<< HEAD
   useEffect(() => {
     const element = document.getElementById('zoomable-image');
     element?.addEventListener('wheel', handleWheel, { passive: false });
@@ -307,7 +301,6 @@
   return (
     <div className="fixed inset-0 z-50 flex items-center justify-center">
       <div className="absolute inset-0 bg-black bg-opacity-90" />
-=======
   const handlePrevItem = () => {
     setGlobalIndex(globalIndex > 0 ? globalIndex - 1 : allMedia.length - 1);
     resetZoom();
@@ -322,7 +315,6 @@
     setGlobalIndex(index);
     resetZoom();
   };
->>>>>>> 75682a05
 
   const toggleSlideshow = () => {
     setIsSlideshowActive(prev => !prev);
@@ -382,22 +374,18 @@
       >
         {type === 'image' ? (
           <div
-<<<<<<< HEAD
             id="zoomable-image"
             onClick={(e) => {
               if (e.target === e.currentTarget) {
                 onClose();
               }
             }}
-=======
->>>>>>> 75682a05
             onMouseDown={handleMouseDown}
             onMouseMove={handleMouseMove}
             onMouseUp={handleMouseUp}
             onMouseLeave={handleMouseUp}
             className="relative h-full w-full flex items-center justify-center overflow-hidden"
           >
-<<<<<<< HEAD
             {isEditing ? (
               <ReactCrop
                 crop={crop}
@@ -511,9 +499,8 @@
                   )}
                 </>
               )}
-=======
             <img
-              src={allMedia[globalIndex]}
+              src={allMedia[globalIndex].url}
               alt={`media-${globalIndex}`}
               draggable={false}
               className="h-full w-full object-contain"
@@ -553,24 +540,18 @@
               >
                 <RotateCw className="h-5 w-5" />
               </button>
->>>>>>> 75682a05
             </div>
           </div>
         ) : (
           <video
-<<<<<<< HEAD
             src={allMedia[globalIndex].url}
             className="max-h-full"
-=======
-            src={allMedia[globalIndex]}
             className="h-full w-full object-contain"
->>>>>>> 75682a05
             controls
             autoPlay
           />
         )}
 
-<<<<<<< HEAD
         <button
           onClick={handlePrevItem}
           className="absolute left-4 top-1/2 z-50 flex items-center rounded-[50%] border border-black bg-white p-2 text-black transition duration-100 hover:bg-slate-800 hover:text-white"
@@ -582,9 +563,7 @@
           className="absolute right-4 top-1/2 z-50 flex items-center rounded-[50%] border border-black bg-white p-2 text-black transition duration-100 hover:bg-slate-800 hover:text-white"
         >
           <ChevronRight className="h-6 w-4" />
-        </button>
-=======
-        
+        </button>        
         <button
           onClick={handlePrevItem}
           className="absolute left-4 top-1/2 z-50 flex items-center rounded-full bg-white/20 p-3 text-white hover:bg-white/40 transition-colors duration-200"
@@ -618,13 +597,13 @@
             )}
             {type === 'image' ? (
               <img
-                src={media}
+                src={media.url}
                 alt={`thumbnail-${index}`}
                 className="h-full w-full object-cover"
               />
             ) : (
               <video
-                src={media}
+                src={media.url}
                 className="h-full w-full object-cover"
                 muted
                 playsInline
@@ -632,7 +611,6 @@
             )}
           </div>
         ))}
->>>>>>> 75682a05
       </div>
       {notification && (
         <div
