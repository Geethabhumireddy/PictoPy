
import React, { useState, useRef } from 'react';
import { MediaCardProps } from '@/types/Media';
import { Play, Volume2, VolumeX, Loader2 } from 'lucide-react';
import { cn } from '@/lib/utils';

export default function MediaCard({ item, type }: MediaCardProps) {
  const [isLoading, setIsLoading] = useState(true);
  const [isError, setIsError] = useState(false);
  const [isMuted, setIsMuted] = useState(true);
  const videoRef = useRef<HTMLVideoElement>(null);
  
  const handleLoadComplete = () => {
    setIsLoading(false);
    setIsError(false);
  };

  const handleError = () => {
    setIsLoading(false);
    setIsError(true);
  };

  const toggleMute = (e: React.MouseEvent) => {
    e.stopPropagation();
    if (videoRef.current) {
      videoRef.current.muted = !videoRef.current.muted;
      setIsMuted(videoRef.current.muted);
    }
  };

  const handleMediaClick = () => {
    if (type === 'video' && videoRef.current) {
      if (videoRef.current.paused) {
        videoRef.current.play();
      } else {
        videoRef.current.pause();
      }
    }
  };

  return (
    <div 
      className="group relative h-full w-full overflow-hidden rounded-xl shadow-lg transition-all duration-500 ease-in-out hover:scale-105 hover:shadow-2xl dark:bg-card dark:text-card-foreground"
      onClick={handleMediaClick}
      role={type === 'video' ? 'button' : 'img'}
      tabIndex={0}
      aria-label={`${type === 'video' ? 'Play' : 'View'} ${item.title}`}
    >
      {/* Loading State */}
      {isLoading && (
        <div className="absolute inset-0 flex items-center justify-center bg-gray-900/20 backdrop-blur-sm">
          <Loader2 className="h-8 w-8 animate-spin text-blue-500" />
        </div>
      )}

      {/* Error State */}
      {isError && (
        <div className="absolute inset-0 flex flex-col items-center justify-center bg-gray-900/90">
          <p className="text-white">Failed to load media</p>
          <button 
            className="mt-2 rounded-lg bg-blue-500 px-4 py-2 text-white hover:bg-blue-600"
            onClick={() => window.location.reload()}
          >
            Retry
          </button>
        </div>
      )}

      {/* Media Content */}
      {type === 'image' ? (
        <img
          src={item.thumbnailUrl || item.url}
          alt={item.title}
          className={cn(
            "h-full w-full object-cover rounded-xl transition-all duration-700 ease-in-out group-hover:scale-110 group-hover:rotate-1",
            isLoading && "opacity-0",
            isError && "hidden"
          )}
          onLoad={handleLoadComplete}
          onError={handleError}
        />
      ) : (
        <>
          <video
<<<<<<< HEAD
            ref={videoRef}
            src={item.src}
            className={cn(
              "h-full w-full object-cover rounded-xl transition-all duration-700 ease-in-out group-hover:scale-110 group-hover:rotate-1",
              isLoading && "opacity-0",
              isError && "hidden"
            )}
=======
            src={item.url}
            className="h-full w-full object-cover transition-opacity duration-300"
>>>>>>> 1ccc6b45
            playsInline
            muted={isMuted}
            loop
            onLoadedData={handleLoadComplete}
            onError={handleError}
          />
          {/* Video Controls Overlay */}
          <div className="absolute inset-0 flex items-center justify-center bg-black/50 transition-opacity duration-300 opacity-0 group-hover:opacity-100">
            <Play
              className="h-16 w-16 text-white drop-shadow-lg transform transition-transform duration-300 group-hover:scale-110"
              fill="white"
              strokeWidth={1.5}
            />
            <button
              className="absolute bottom-4 right-4 p-2 rounded-full bg-black/50 hover:bg-black/70 transition-colors duration-300"
              onClick={toggleMute}
              aria-label={isMuted ? 'Unmute' : 'Mute'}
            >
              {isMuted ? (
                <VolumeX className="h-5 w-5 text-white" />
              ) : (
                <Volume2 className="h-5 w-5 text-white" />
              )}
            </button>
          </div>
        </>
      )}

      {/* Gradient Overlay */}
      <div className="absolute inset-0 bg-gradient-to-t from-black/80 via-transparent to-black/20 opacity-0 transition-opacity duration-500 group-hover:opacity-100" />

      {/* Title and Info */}
      <div className="absolute bottom-0 left-0 w-full p-4 bg-gradient-to-t from-black/80 via-black/40 to-transparent transform translate-y-full transition-transform duration-500 group-hover:translate-y-0">
        <h3 className="text-lg font-semibold text-white line-clamp-1">{item.title}</h3>
        <p className="mt-1 text-sm text-gray-300 line-clamp-2">{item.description}</p>
      </div>

      {/* Focus Ring */}
      <div className="absolute inset-0 rounded-xl ring-2 ring-transparent ring-offset-2 ring-offset-transparent transition-all duration-300 group-focus-visible:ring-blue-500" />
    </div>
  );
}<|MERGE_RESOLUTION|>--- conflicted
+++ resolved
@@ -1,4 +1,3 @@
-
 import React, { useState, useRef } from 'react';
 import { MediaCardProps } from '@/types/Media';
 import { Play, Volume2, VolumeX, Loader2 } from 'lucide-react';
@@ -9,7 +8,7 @@
   const [isError, setIsError] = useState(false);
   const [isMuted, setIsMuted] = useState(true);
   const videoRef = useRef<HTMLVideoElement>(null);
-  
+
   const handleLoadComplete = () => {
     setIsLoading(false);
     setIsError(false);
@@ -39,25 +38,25 @@
   };
 
   return (
-    <div 
+    <div
       className="group relative h-full w-full overflow-hidden rounded-xl shadow-lg transition-all duration-500 ease-in-out hover:scale-105 hover:shadow-2xl dark:bg-card dark:text-card-foreground"
       onClick={handleMediaClick}
       role={type === 'video' ? 'button' : 'img'}
       tabIndex={0}
       aria-label={`${type === 'video' ? 'Play' : 'View'} ${item.title}`}
     >
-      {/* Loading State */}
+      
       {isLoading && (
         <div className="absolute inset-0 flex items-center justify-center bg-gray-900/20 backdrop-blur-sm">
           <Loader2 className="h-8 w-8 animate-spin text-blue-500" />
         </div>
       )}
 
-      {/* Error State */}
+      
       {isError && (
         <div className="absolute inset-0 flex flex-col items-center justify-center bg-gray-900/90">
           <p className="text-white">Failed to load media</p>
-          <button 
+          <button
             className="mt-2 rounded-lg bg-blue-500 px-4 py-2 text-white hover:bg-blue-600"
             onClick={() => window.location.reload()}
           >
@@ -66,7 +65,7 @@
         </div>
       )}
 
-      {/* Media Content */}
+      
       {type === 'image' ? (
         <img
           src={item.thumbnailUrl || item.url}
@@ -82,25 +81,20 @@
       ) : (
         <>
           <video
-<<<<<<< HEAD
             ref={videoRef}
-            src={item.src}
+            src={item.url}
             className={cn(
               "h-full w-full object-cover rounded-xl transition-all duration-700 ease-in-out group-hover:scale-110 group-hover:rotate-1",
               isLoading && "opacity-0",
               isError && "hidden"
             )}
-=======
-            src={item.url}
-            className="h-full w-full object-cover transition-opacity duration-300"
->>>>>>> 1ccc6b45
             playsInline
             muted={isMuted}
             loop
             onLoadedData={handleLoadComplete}
             onError={handleError}
           />
-          {/* Video Controls Overlay */}
+          
           <div className="absolute inset-0 flex items-center justify-center bg-black/50 transition-opacity duration-300 opacity-0 group-hover:opacity-100">
             <Play
               className="h-16 w-16 text-white drop-shadow-lg transform transition-transform duration-300 group-hover:scale-110"
@@ -122,16 +116,16 @@
         </>
       )}
 
-      {/* Gradient Overlay */}
+      
       <div className="absolute inset-0 bg-gradient-to-t from-black/80 via-transparent to-black/20 opacity-0 transition-opacity duration-500 group-hover:opacity-100" />
 
-      {/* Title and Info */}
+      
       <div className="absolute bottom-0 left-0 w-full p-4 bg-gradient-to-t from-black/80 via-black/40 to-transparent transform translate-y-full transition-transform duration-500 group-hover:translate-y-0">
         <h3 className="text-lg font-semibold text-white line-clamp-1">{item.title}</h3>
         <p className="mt-1 text-sm text-gray-300 line-clamp-2">{item.description}</p>
       </div>
 
-      {/* Focus Ring */}
+      
       <div className="absolute inset-0 rounded-xl ring-2 ring-transparent ring-offset-2 ring-offset-transparent transition-all duration-300 group-focus-visible:ring-blue-500" />
     </div>
   );
