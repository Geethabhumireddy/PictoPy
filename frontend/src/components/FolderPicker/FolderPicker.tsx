--- conflicted
+++ resolved
@@ -33,23 +33,12 @@
       <Button
         onClick={pickFolder}
         variant="outline"
-<<<<<<< HEAD
-        className={
-          `flex items-center justify-center border-white text-gray-50 hover:text-accent-foreground dark:border-gray-500 dark:hover:bg-gray-700` +
-          className
-        }
+        className={`flex items-center justify-center border-gray-500 text-gray-700 hover:bg-accent dark:text-gray-50 dark:hover:bg-white/10 ${className} `}
       >
         <FolderPlus className="h-[18px] w-[18px]" />
         <p className={`ml-2 ${!settingsPage && 'hidden lg:inline'}`}>
-          {' '}
           Add folder
         </p>
-=======
-        className="border-gray-500 text-theme-dark dark:text-theme-light hover:bg-gray-100 dark:hover:bg-gray-800"
-      >
-        <FolderOpenIcon className="mr-2 h-5 w-5 text-theme-dark dark:text-theme-light" />
-        Add folder
->>>>>>> d9dc16d5
       </Button>
     </div>
   );
