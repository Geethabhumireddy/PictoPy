--- conflicted
+++ resolved
@@ -1,7 +1,4 @@
 import { Link, useLocation } from 'react-router-dom';
-<<<<<<< HEAD
-import { Home, Sparkles, Video, Images, Settings, Lock } from 'lucide-react';
-=======
 import {
   Home,
   Sparkles,
@@ -9,8 +6,8 @@
   Images,
   Settings,
   BookImage,
+  Lock,
 } from 'lucide-react';
->>>>>>> 1855714e
 import { useState } from 'react';
 
 const Sidebar = () => {
@@ -49,11 +46,8 @@
           { path: '/videos', label: 'Videos', Icon: Video },
           { path: '/albums', label: 'Albums', Icon: Images },
           { path: '/settings', label: 'Settings', Icon: Settings },
-<<<<<<< HEAD
           { path: '/secure-folder', label: 'Secure Folder', Icon: Lock },
-=======
           { path: '/memories', label: 'Memories', Icon: BookImage },
->>>>>>> 1855714e
         ].map(({ path, label, Icon }) => (
           <Link
             to={path}
