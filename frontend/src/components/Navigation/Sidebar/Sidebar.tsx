--- conflicted
+++ resolved
@@ -40,11 +40,7 @@
 
   return (
     <div
-<<<<<<< HEAD
-      className={`sidebar bg-theme-light rounded-2xl relative m-4 flex flex-col justify-between border border-gray-300 p-4 text-gray-900 shadow-md transition-all duration-300 dark:border-gray-700 dark:bg-gray-800 dark:text-gray-200 ${
-=======
-      className={`relative sidebar bg-theme-light dark:bg-gray-800 text-gray-900 dark:text-gray-200 m-4 flex flex-col justify-between rounded-2xl border border-gray-300 dark:border-gray-700 p-4 shadow-md transition-all duration-300 ${
->>>>>>> 61f8219a
+      className={`sidebar relative bg-theme-light dark:bg-gray-800 text-gray-900 dark:text-gray-200 m-4 flex flex-col justify-between rounded-2xl border border-gray-300 dark:border-gray-700 p-4 shadow-md transition-all duration-300 ${
         isExpanded ? 'w-48' : 'w-16'
       }`}
       onMouseEnter={handleMouseEnter}
