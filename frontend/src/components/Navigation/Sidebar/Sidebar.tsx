import { Link, useLocation } from 'react-router-dom';
import { Home, Sparkles, Video, Images, Settings } from 'lucide-react';
import { useState } from 'react';

const Sidebar = () => {
  const location = useLocation();
  const [isExpanded, setIsExpanded] = useState(false);

  const isActive = (path: string) => location.pathname === path;

  const handleMouseEnter = () => setIsExpanded(true);
  const handleMouseLeave = () => setIsExpanded(false);

  const linkClasses = (path: string) => {
    const baseClasses =
      'group flex flex-col items-center gap-2 p-3 rounded-xl transition-all duration-200';

    const activeClasses = `
      bg-white/95 dark:bg-white/10
      text-gray-900 dark:text-gray-100
      shadow-md dark:shadow-gray-900/30
      backdrop-blur-md backdrop-saturate-150
      border border-gray-200 dark:border-gray-700
    `;

    const inactiveClasses = `
      bg-transparent hover:bg-gray-50 dark:hover:bg-white/10
      text-gray-700 dark:text-gray-400
      hover:text-gray-900 dark:hover:text-gray-100
      border border-transparent
      hover:border-gray-200 dark:hover:border-gray-700
      hover:shadow-sm dark:hover:shadow-gray-900/20
    `;

    return `${baseClasses} ${isActive(path) ? activeClasses : inactiveClasses}`;
  };

  const iconClasses =
    'h-5 w-5 transition-transform duration-200 ease-out group-hover:scale-110';

  return (
    <div
<<<<<<< HEAD
      className={`sidebar bg-theme-light relative m-4 flex flex-col justify-between rounded-2xl border border-gray-300 p-4 text-gray-900 shadow-md transition-all duration-300 dark:border-gray-700 dark:bg-gray-800 dark:text-gray-200 ${
=======
      className={`sidebar relative bg-theme-light dark:bg-gray-800 text-gray-900 dark:text-gray-200 m-4 flex flex-col justify-between rounded-2xl border border-gray-300 dark:border-gray-700 p-4 shadow-md transition-all duration-300 ${
>>>>>>> c5a573cd
        isExpanded ? 'w-48' : 'w-16'
      }`}
      onMouseEnter={handleMouseEnter}
      onMouseLeave={handleMouseLeave}
    >
      <div className="mt-2 flex flex-col gap-2">
        {[
          { path: '/home', label: 'Home', Icon: Home },
          { path: '/ai-tagging', label: 'AI Tagging', Icon: Sparkles },
          { path: '/videos', label: 'Videos', Icon: Video },
          { path: '/albums', label: 'Albums', Icon: Images },
          { path: '/settings', label: 'Settings', Icon: Settings },
        ].map(({ path, label, Icon }) => (
          <Link
            to={path}
            className={linkClasses(path)}
            tabIndex={0}
            aria-label={label}
            key={path}
          >
            <Icon
              className={`${iconClasses} ${
                isActive(path) ? 'scale-110 text-gray-800' : ''
              }`}
              strokeWidth={isActive(path) ? 2.5 : 1.5}
            />
            <span
              className={`whitespace-nowrap text-sm font-medium transition-opacity duration-200 ${
                isExpanded ? 'opacity-100' : 'opacity-0'
              }`}
            >
              {label}
            </span>
          </Link>
        ))}
      </div>
    </div>
  );
};

export default Sidebar;<|MERGE_RESOLUTION|>--- conflicted
+++ resolved
@@ -40,11 +40,7 @@
 
   return (
     <div
-<<<<<<< HEAD
-      className={`sidebar bg-theme-light relative m-4 flex flex-col justify-between rounded-2xl border border-gray-300 p-4 text-gray-900 shadow-md transition-all duration-300 dark:border-gray-700 dark:bg-gray-800 dark:text-gray-200 ${
-=======
-      className={`sidebar relative bg-theme-light dark:bg-gray-800 text-gray-900 dark:text-gray-200 m-4 flex flex-col justify-between rounded-2xl border border-gray-300 dark:border-gray-700 p-4 shadow-md transition-all duration-300 ${
->>>>>>> c5a573cd
+      className={`sidebar bg-theme-light rounded-2xl relative m-4 flex flex-col justify-between border border-gray-300 p-4 text-gray-900 shadow-md transition-all duration-300 dark:border-gray-700 dark:bg-gray-800 dark:text-gray-200 ${
         isExpanded ? 'w-48' : 'w-16'
       }`}
       onMouseEnter={handleMouseEnter}
