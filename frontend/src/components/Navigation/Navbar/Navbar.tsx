--- conflicted
+++ resolved
@@ -3,20 +3,15 @@
 export function Navbar(props: { title?: string }) {
   return (
     <header className="flex w-full flex-row items-center justify-center align-middle">
-      <div className="mb-4 mt-3 flex h-16 items-center justify-between rounded-2xl border border-gray-200 px-16 shadow-lg backdrop-blur-lg backdrop-saturate-150 bg-gradient-to-r from-blue-500 to-purple-600 dark:border-white/10 dark:bg-gradient-to-r dark:from-gray-800 dark:to-black sm:w-[70%] md:w-[55%] transition-all duration-300 ease-in-out transform hover:scale-105">
+      <div className="mb-4 mt-3 flex h-16 items-center justify-between rounded-full border border-gray-200 px-16 shadow-lg backdrop-blur-lg backdrop-saturate-150 bg-gradient-to-r from-blue-500 to-purple-600 dark:border-white/10 dark:bg-gradient-to-r dark:from-gray-800 dark:to-black sm:w-[70%] md:w-[55%] transition-all duration-300 ease-in-out transform hover:scale-105">
         <div className="flex items-center gap-4">
           <div className="flex items-center gap-2">
-<<<<<<< HEAD
             <img
-              src="/public/PictoPy_Logo.png"
+              src="/PictoPy_Logo.png"
               className="h-7 hover:opacity-80 transition-opacity duration-200"
               alt="PictoPy Logo"
             />
-            <span className="text-white font-sans text-lg font-bold drop-shadow-sm hover:text-yellow-300 transition-colors duration-200">
-=======
-            <img src="/PictoPy_Logo.png" className="h-7" alt="PictoPy Logo" />
             <span className="text-theme-dark dark:text-theme-light font-sans text-base sm:text-lg font-bold drop-shadow-sm">
->>>>>>> 1ccc6b45
               PictoPy
             </span>
           </div>
