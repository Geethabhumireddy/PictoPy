import { ThemeToggle } from '@/components/ThemeToggle';

export function Navbar(props: { title?: string }) {
  return (
<<<<<<< HEAD
  <header className="flex w-full flex-row items-center justify-center align-middle">   
     <div className="mb-4 mt-3 flex h-16 items-center justify-between rounded-2xl border border-gray-200 px-16 shadow-lg backdrop-blur-lg backdrop-saturate-150 bg-gradient-to-r from-blue-500 to-purple-600 dark:border-white/10 dark:bg-gradient-to-r dark:from-gray-800 dark:to-black sm:w-[70%] md:w-[55%] transition-all duration-300 ease-in-out transform hover:scale-105">   
          <div className="flex items-center gap-4">        
              <div className="flex items-center gap-2">          
                  <img src="/public/PictoPy_Logo.png" className="h-7 hover:opacity-80 transition-opacity duration-200" alt="PictoPy Logo" />
                    <span className="text-white font-sans text-lg font-bold drop-shadow-sm hover:text-yellow-300 transition-colors duration-200">              PictoPy
                   </span>
              </div>
            </div>
  <div className="flex items-center gap-4">          <span className="text-white font-sans text-lg font-medium hover:text-yellow-300 transition-colors duration-200">            Welcome {props.title }          </span>
  <ThemeToggle />
  </div>
  </div>
  </header>);}
=======
    <header className="flex w-full flex-row items-center justify-center align-middle">
      <div className="bg-theme-light mb-4 mt-3 flex h-16 items-center justify-between rounded-2xl border border-gray-200 px-4 sm:px-8 md:px-16 shadow-md backdrop-blur-md backdrop-saturate-150 dark:border-white/10 dark:bg-white/5 w-[90%] sm:w-[70%] md:w-[55%]">
        <div className="flex items-center gap-2 sm:gap-4">
          <div className="flex items-center gap-2">
            <img src="/public/PictoPy_Logo.png" className="h-7" alt="PictoPy Logo" />
            <span className="text-theme-dark dark:text-theme-light font-sans text-base sm:text-lg font-bold drop-shadow-sm">
              PictoPy
            </span>
          </div>
        </div>
        <div className="flex items-center gap-2 sm:gap-4">
          <span className="text-theme-dark dark:text-theme-light font-sans text-sm sm:text-lg font-medium">
            Welcome {props.title || 'User'}
          </span>
          <ThemeToggle />
        </div>
      </div>
    </header>
  );
}
>>>>>>> 118bbec1
<|MERGE_RESOLUTION|>--- conflicted
+++ resolved
@@ -2,40 +2,20 @@
 
 export function Navbar(props: { title?: string }) {
   return (
-<<<<<<< HEAD
-  <header className="flex w-full flex-row items-center justify-center align-middle">   
-     <div className="mb-4 mt-3 flex h-16 items-center justify-between rounded-2xl border border-gray-200 px-16 shadow-lg backdrop-blur-lg backdrop-saturate-150 bg-gradient-to-r from-blue-500 to-purple-600 dark:border-white/10 dark:bg-gradient-to-r dark:from-gray-800 dark:to-black sm:w-[70%] md:w-[55%] transition-all duration-300 ease-in-out transform hover:scale-105">   
-          <div className="flex items-center gap-4">        
-              <div className="flex items-center gap-2">          
-                  <img src="/public/PictoPy_Logo.png" className="h-7 hover:opacity-80 transition-opacity duration-200" alt="PictoPy Logo" />
-                    <span className="text-white font-sans text-lg font-bold drop-shadow-sm hover:text-yellow-300 transition-colors duration-200">              PictoPy
-                   </span>
-              </div>
-            </div>
-  <div className="flex items-center gap-4">          <span className="text-white font-sans text-lg font-medium hover:text-yellow-300 transition-colors duration-200">            Welcome {props.title }          </span>
-  <ThemeToggle />
+
+  <header className="flex w-full flex-row items-center justify-center align-middle">
+  <div className="mb-4 mt-3 flex h-16 items-center justify-between rounded-2xl border border-gray-200 px-16 shadow-lg backdrop-blur-lg backdrop-saturate-150 bg-gradient-to-r from-blue-500 to-purple-600 dark:border-white/10 dark:bg-gradient-to-r dark:from-gray-800 dark:to-black sm:w-[70%] md:w-[55%] transition-all duration-300 ease-in-out transform hover:scale-105">
+    <div className="flex items-center gap-4">
+      <div className="flex items-center gap-2">
+        <img src="/public/PictoPy_Logo.png" className="h-7 hover:opacity-80 transition-opacity duration-200" alt="PictoPy Logo" />
+        <span className="text-white font-sans text-lg font-bold drop-shadow-sm hover:text-yellow-300 transition-colors duration-200">PictoPy</span>
+      </div>
+    </div>
+    <div className="flex items-center gap-4">
+      <span className="text-white font-sans text-lg font-medium hover:text-yellow-300 transition-colors duration-200">
+        Welcome {props.title || 'User'}
+      </span>
+      <ThemeToggle />
+    </div>
   </div>
-  </div>
-  </header>);}
-=======
-    <header className="flex w-full flex-row items-center justify-center align-middle">
-      <div className="bg-theme-light mb-4 mt-3 flex h-16 items-center justify-between rounded-2xl border border-gray-200 px-4 sm:px-8 md:px-16 shadow-md backdrop-blur-md backdrop-saturate-150 dark:border-white/10 dark:bg-white/5 w-[90%] sm:w-[70%] md:w-[55%]">
-        <div className="flex items-center gap-2 sm:gap-4">
-          <div className="flex items-center gap-2">
-            <img src="/public/PictoPy_Logo.png" className="h-7" alt="PictoPy Logo" />
-            <span className="text-theme-dark dark:text-theme-light font-sans text-base sm:text-lg font-bold drop-shadow-sm">
-              PictoPy
-            </span>
-          </div>
-        </div>
-        <div className="flex items-center gap-2 sm:gap-4">
-          <span className="text-theme-dark dark:text-theme-light font-sans text-sm sm:text-lg font-medium">
-            Welcome {props.title || 'User'}
-          </span>
-          <ThemeToggle />
-        </div>
-      </div>
-    </header>
-  );
-}
->>>>>>> 118bbec1
+</header>
