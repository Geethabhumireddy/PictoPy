--- conflicted
+++ resolved
@@ -1,6 +1,6 @@
 export function Navbar(props: { title?: string }) {
   return (
-<<<<<<< HEAD
+
     <>
       <header className="flex w-full flex-row items-center justify-center align-middle">
         <div className="mt-3 flex h-16 w-[50%] items-center justify-between rounded-3xl bg-[#333333] px-16 mb-4">
@@ -18,23 +18,6 @@
             </span>
           </div>
         </div>
-=======
-    <div className="flex justify-center mt-4">
-      <header className="flex h-16 w-1/2 rounded-full items-center justify-between bg-[#333333] px-6">
-        <div className="flex items-center gap-4">
-          <div className="flex items-center gap-2">
-            <img src="/tauri.svg" height="20px" width="20px" alt="" />
-            <span className="font-sans text-lg font-bold text-gray-50">
-              Pictopy
-            </span>
-          </div>
-        </div>
-        <div className="flex items-center gap-4">
-          <span className="font-sans text-lg font-medium text-gray-50">
-            Welcome {props.title || 'User'}
-          </span>
-        </div>
->>>>>>> 8567f7b8
       </header>
     </div>
   );
