import { ThemeToggle } from '@/components/ThemeToggle';

export function Navbar(props: { title?: string }) {
  return (
    <header className="flex w-full flex-row items-center justify-center align-middle">
      <div className="bg-theme-light mb-4 mt-3 flex h-16 items-center justify-between rounded-2xl border border-gray-200 px-4 sm:px-8 md:px-16 shadow-md backdrop-blur-md backdrop-saturate-150 dark:border-white/10 dark:bg-white/5 w-[90%] sm:w-[70%] md:w-[55%]">
        <div className="flex items-center gap-2 sm:gap-4">
          <div className="flex items-center gap-2">
<<<<<<< HEAD

            <img src="/public/PictoPy_Logo.png" className="h-7" alt="PictoPy Logo" />
=======
            <img src="/PictoPy_Logo.png" className="h-7" alt="PictoPy Logo" />
>>>>>>> 1ccc6b45
            <span className="text-theme-dark dark:text-theme-light font-sans text-base sm:text-lg font-bold drop-shadow-sm">
              PictoPy
            </span>
          </div>
        </div>
        <div className="flex items-center gap-2 sm:gap-4">
          <span className="text-theme-dark dark:text-theme-light font-sans text-sm sm:text-lg font-medium">
            Welcome {props.title || 'User'}
          </span>
          <ThemeToggle />
        </div>
      </div>
    </header>
  );
}<|MERGE_RESOLUTION|>--- conflicted
+++ resolved
@@ -6,12 +6,8 @@
       <div className="bg-theme-light mb-4 mt-3 flex h-16 items-center justify-between rounded-2xl border border-gray-200 px-4 sm:px-8 md:px-16 shadow-md backdrop-blur-md backdrop-saturate-150 dark:border-white/10 dark:bg-white/5 w-[90%] sm:w-[70%] md:w-[55%]">
         <div className="flex items-center gap-2 sm:gap-4">
           <div className="flex items-center gap-2">
-<<<<<<< HEAD
+            <img src="/public/PictoPy_Logo.png" className="h-7" alt="PictoPy Logo" />
 
-            <img src="/public/PictoPy_Logo.png" className="h-7" alt="PictoPy Logo" />
-=======
-            <img src="/PictoPy_Logo.png" className="h-7" alt="PictoPy Logo" />
->>>>>>> 1ccc6b45
             <span className="text-theme-dark dark:text-theme-light font-sans text-base sm:text-lg font-bold drop-shadow-sm">
               PictoPy
             </span>
