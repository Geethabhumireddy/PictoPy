import React, { useState, useEffect, useCallback } from "react";
import { ThemeToggle } from "@/components/ThemeToggle";

interface NavbarProps {
  title?: string;
  onNameChange?: (name: string) => void;
}

export function Navbar({ title, onNameChange }: NavbarProps) {
  const [isEditing, setIsEditing] = useState(false);
  const [name, setName] = useState(title || "");
  const [showPlaceholder, setShowPlaceholder] = useState(!title);

  // Handle initial load and localStorage
  useEffect(() => {
    const storedName = localStorage.getItem("pictopy-username");
    if (storedName) {
      setName(storedName);
      setShowPlaceholder(false);
    }
  }, []);

  const handleNameSubmit = useCallback(
    (e: React.KeyboardEvent<HTMLInputElement>) => {
      if (e.key === "Enter") {
        const inputValue = (e.target as HTMLInputElement).value.trim();
        if (inputValue) {
          setName(inputValue);
          setShowPlaceholder(false);
          setIsEditing(false);
          localStorage.setItem("pictopy-username", inputValue);
          onNameChange?.(inputValue);
        }
      }
    },
    [onNameChange],
  );

  const handleNameClick = useCallback(() => {
    if (!isEditing) {
      setIsEditing(true);
    }
  }, [isEditing]);

  const handleBlur = useCallback(
    (e: React.FocusEvent<HTMLInputElement>) => {
      const inputValue = e.target.value.trim();
      if (inputValue) {
        setName(inputValue);
        setShowPlaceholder(false);
        localStorage.setItem("pictopy-username", inputValue);
        onNameChange?.(inputValue);
      }
      setIsEditing(false);
    },
    [onNameChange],
  );

  return (
    <header className="flex w-full flex-row items-center justify-center align-middle">
<<<<<<< HEAD
      <div className="mb-4 mt-3 flex h-16 w-[90%] transform items-center justify-between rounded-2xl border border-gray-200 bg-gradient-to-r from-blue-500 to-purple-600 px-4 shadow-lg backdrop-blur-lg backdrop-saturate-150 transition-all duration-300 ease-in-out hover:scale-105 dark:border-white/10 dark:bg-gradient-to-r dark:from-gray-800 dark:to-black sm:w-[70%] sm:px-8 md:w-[55%] md:px-16">
=======
      <div className="mb-4 mt-3 flex h-16 w-[90%] items-center justify-between rounded-2xl border border-gray-200 bg-gradient-to-r from-blue-500 to-purple-600 px-4 shadow-lg backdrop-blur-lg backdrop-saturate-150 transition-all duration-300 ease-in-out transform hover:scale-105 dark:border-white/10 dark:bg-gradient-to-r dark:from-gray-800 dark:to-black sm:w-[70%] sm:px-8 md:w-[55%] md:px-16">
        {/* Logo Section */}
>>>>>>> 3180c5ef
        <div className="flex items-center gap-4">
          <div className="flex items-center gap-2">
            <img
              src="/PictoPy_Logo.png"
              className="h-7 transition-opacity duration-200 hover:opacity-80"
              alt="PictoPy Logo"
            />
            <span className="text-theme-dark dark:text-theme-light font-sans text-base font-bold drop-shadow-sm sm:text-lg">
              PictoPy
            </span>
          </div>
        </div>

        {/* Welcome Section and Theme Toggle */}
        <div className="flex items-center gap-4">
          <div className="flex items-center">
            <span className="font-sans text-lg font-medium text-white">
              Welcome{" "}
            </span>
            {isEditing || showPlaceholder ? (
              <input
                type="text"
                placeholder="Enter your name"
                defaultValue={name}
                onKeyDown={handleNameSubmit}
                onBlur={handleBlur}
                className="ml-2 w-32 rounded-md border border-white/20 bg-white/10 px-2 py-1 text-white placeholder-white/50 transition-colors duration-200 focus:border-yellow-300 focus:outline-none"
                autoFocus
                aria-label="Enter your name"
              />
            ) : (
              <button
                onClick={handleNameClick}
                className="ml-2 rounded px-2 text-white transition-colors duration-200 hover:text-yellow-300 focus:outline-none focus:ring-2 focus:ring-yellow-300 focus:ring-offset-2 focus:ring-offset-transparent"
                aria-label="Click to edit name"
              >
                {name || "User"}
              </button>
            )}
          </div>
          <ThemeToggle />
        </div>
      </div>
    </header>
  );
}

export default Navbar;<|MERGE_RESOLUTION|>--- conflicted
+++ resolved
@@ -1,5 +1,5 @@
-import React, { useState, useEffect, useCallback } from "react";
-import { ThemeToggle } from "@/components/ThemeToggle";
+import React, { useState, useEffect, useCallback } from 'react';
+import { ThemeToggle } from '@/components/ThemeToggle';
 
 interface NavbarProps {
   title?: string;
@@ -8,12 +8,12 @@
 
 export function Navbar({ title, onNameChange }: NavbarProps) {
   const [isEditing, setIsEditing] = useState(false);
-  const [name, setName] = useState(title || "");
+  const [name, setName] = useState(title || '');
   const [showPlaceholder, setShowPlaceholder] = useState(!title);
 
   // Handle initial load and localStorage
   useEffect(() => {
-    const storedName = localStorage.getItem("pictopy-username");
+    const storedName = localStorage.getItem('pictopy-username');
     if (storedName) {
       setName(storedName);
       setShowPlaceholder(false);
@@ -22,13 +22,13 @@
 
   const handleNameSubmit = useCallback(
     (e: React.KeyboardEvent<HTMLInputElement>) => {
-      if (e.key === "Enter") {
+      if (e.key === 'Enter') {
         const inputValue = (e.target as HTMLInputElement).value.trim();
         if (inputValue) {
           setName(inputValue);
           setShowPlaceholder(false);
           setIsEditing(false);
-          localStorage.setItem("pictopy-username", inputValue);
+          localStorage.setItem('pictopy-username', inputValue);
           onNameChange?.(inputValue);
         }
       }
@@ -48,7 +48,7 @@
       if (inputValue) {
         setName(inputValue);
         setShowPlaceholder(false);
-        localStorage.setItem("pictopy-username", inputValue);
+        localStorage.setItem('pictopy-username', inputValue);
         onNameChange?.(inputValue);
       }
       setIsEditing(false);
@@ -58,12 +58,8 @@
 
   return (
     <header className="flex w-full flex-row items-center justify-center align-middle">
-<<<<<<< HEAD
-      <div className="mb-4 mt-3 flex h-16 w-[90%] transform items-center justify-between rounded-2xl border border-gray-200 bg-gradient-to-r from-blue-500 to-purple-600 px-4 shadow-lg backdrop-blur-lg backdrop-saturate-150 transition-all duration-300 ease-in-out hover:scale-105 dark:border-white/10 dark:bg-gradient-to-r dark:from-gray-800 dark:to-black sm:w-[70%] sm:px-8 md:w-[55%] md:px-16">
-=======
-      <div className="mb-4 mt-3 flex h-16 w-[90%] items-center justify-between rounded-2xl border border-gray-200 bg-gradient-to-r from-blue-500 to-purple-600 px-4 shadow-lg backdrop-blur-lg backdrop-saturate-150 transition-all duration-300 ease-in-out transform hover:scale-105 dark:border-white/10 dark:bg-gradient-to-r dark:from-gray-800 dark:to-black sm:w-[70%] sm:px-8 md:w-[55%] md:px-16">
+      <div className="rounded-2xl mb-4 mt-3 flex h-16 w-[90%] transform items-center justify-between border border-gray-200 bg-gradient-to-r from-blue-500 to-purple-600 px-4 shadow-lg backdrop-blur-lg backdrop-saturate-150 transition-all duration-300 ease-in-out hover:scale-105 dark:border-white/10 dark:bg-gradient-to-r dark:from-gray-800 dark:to-black sm:w-[70%] sm:px-8 md:w-[55%] md:px-16">
         {/* Logo Section */}
->>>>>>> 3180c5ef
         <div className="flex items-center gap-4">
           <div className="flex items-center gap-2">
             <img
@@ -81,7 +77,7 @@
         <div className="flex items-center gap-4">
           <div className="flex items-center">
             <span className="font-sans text-lg font-medium text-white">
-              Welcome{" "}
+              Welcome{' '}
             </span>
             {isEditing || showPlaceholder ? (
               <input
@@ -97,10 +93,10 @@
             ) : (
               <button
                 onClick={handleNameClick}
-                className="ml-2 rounded px-2 text-white transition-colors duration-200 hover:text-yellow-300 focus:outline-none focus:ring-2 focus:ring-yellow-300 focus:ring-offset-2 focus:ring-offset-transparent"
+                className="rounded ml-2 px-2 text-white transition-colors duration-200 hover:text-yellow-300 focus:outline-none focus:ring-2 focus:ring-yellow-300 focus:ring-offset-2 focus:ring-offset-transparent"
                 aria-label="Click to edit name"
               >
-                {name || "User"}
+                {name || 'User'}
               </button>
             )}
           </div>
