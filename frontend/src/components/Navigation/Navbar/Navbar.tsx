--- conflicted
+++ resolved
@@ -20,18 +20,21 @@
     }
   }, []);
 
-  const handleNameSubmit = useCallback((e: React.KeyboardEvent<HTMLInputElement>) => {
-    if (e.key === 'Enter') {
-      const inputValue = (e.target as HTMLInputElement).value.trim();
-      if (inputValue) {
-        setName(inputValue);
-        setShowPlaceholder(false);
-        setIsEditing(false);
-        localStorage.setItem('pictopy-username', inputValue);
-        onNameChange?.(inputValue);
+  const handleNameSubmit = useCallback(
+    (e: React.KeyboardEvent<HTMLInputElement>) => {
+      if (e.key === 'Enter') {
+        const inputValue = (e.target as HTMLInputElement).value.trim();
+        if (inputValue) {
+          setName(inputValue);
+          setShowPlaceholder(false);
+          setIsEditing(false);
+          localStorage.setItem('pictopy-username', inputValue);
+          onNameChange?.(inputValue);
+        }
       }
-    }
-  }, [onNameChange]);
+    },
+    [onNameChange]
+  );
 
   const handleNameClick = useCallback(() => {
     if (!isEditing) {
@@ -39,43 +42,36 @@
     }
   }, [isEditing]);
 
-  // Handle blur event
-  const handleBlur = useCallback((e: React.FocusEvent<HTMLInputElement>) => {
-    const inputValue = e.target.value.trim();
-    if (inputValue) {
-      setName(inputValue);
-      setShowPlaceholder(false);
-      localStorage.setItem('pictopy-username', inputValue);
-      onNameChange?.(inputValue);
-    }
-    setIsEditing(false);
-  }, [onNameChange]);
+  const handleBlur = useCallback(
+    (e: React.FocusEvent<HTMLInputElement>) => {
+      const inputValue = e.target.value.trim();
+      if (inputValue) {
+        setName(inputValue);
+        setShowPlaceholder(false);
+        localStorage.setItem('pictopy-username', inputValue);
+        onNameChange?.(inputValue);
+      }
+      setIsEditing(false);
+    },
+    [onNameChange]
+  );
 
   return (
     <header className="flex w-full flex-row items-center justify-center align-middle">
-<<<<<<< HEAD
       <div className="mb-4 mt-3 flex h-16 items-center justify-between rounded-2xl border border-gray-200 px-4 sm:px-8 md:px-16 shadow-lg backdrop-blur-lg backdrop-saturate-150 bg-gradient-to-r from-blue-500 to-purple-600 dark:border-white/10 dark:bg-gradient-to-r dark:from-gray-800 dark:to-black w-[90%] sm:w-[70%] md:w-[55%] transition-all duration-300 ease-in-out transform hover:scale-105">
         {/* Logo Section */}
         <div className="flex items-center gap-4">
           <div className="flex items-center gap-2">
             <img
-              src="/public/PictoPy_Logo.png"
+              src="/PictoPy_Logo.png"
               className="h-7 hover:opacity-80 transition-opacity duration-200"
               alt="PictoPy Logo"
             />
             <span className="text-white font-sans text-lg font-bold drop-shadow-sm hover:text-yellow-300 transition-colors duration-200">
-=======
-      <div className="bg-theme-light mb-4 mt-3 flex h-16 items-center justify-between rounded-2xl border border-gray-200 px-4 sm:px-8 md:px-16 shadow-md backdrop-blur-md backdrop-saturate-150 dark:border-white/10 dark:bg-white/5 w-[90%] sm:w-[70%] md:w-[55%]">
-        <div className="flex items-center gap-2 sm:gap-4">
-          <div className="flex items-center gap-2">
-            <img src="/PictoPy_Logo.png" className="h-7" alt="PictoPy Logo" />
-            <span className="text-theme-dark dark:text-theme-light font-sans text-base sm:text-lg font-bold drop-shadow-sm">
->>>>>>> 1ccc6b45
               PictoPy
             </span>
           </div>
         </div>
-<<<<<<< HEAD
 
         {/* Welcome Section and Theme Toggle */}
         <div className="flex items-center gap-4">
@@ -104,12 +100,6 @@
               </button>
             )}
           </div>
-=======
-        <div className="flex items-center gap-2 sm:gap-4">
-          <span className="text-theme-dark dark:text-theme-light font-sans text-sm sm:text-lg font-medium">
-            Welcome {props.title || 'User'}
-          </span>
->>>>>>> 1ccc6b45
           <ThemeToggle />
         </div>
       </div>
