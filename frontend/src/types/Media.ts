--- conflicted
+++ resolved
@@ -5,11 +5,7 @@
   date?: string;
   title?: string;
   tags?: string[];
-<<<<<<< HEAD
   imagePath?: string;
-=======
-  imagePath: string;
->>>>>>> 3180c5ef
 }
 export interface MediaCardProps {
   item: MediaItem;
