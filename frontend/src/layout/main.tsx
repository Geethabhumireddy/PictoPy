import { Navbar } from '@/components/Navigation/Navbar/Navbar';
import Sidebar from '@/components/Navigation/Sidebar/Sidebar';

const Layout: React.FC<{ children: React.ReactNode }> = ({ children }) => {
  return (
<<<<<<< HEAD
    <div className="flex w-full flex-col bg-gray-900">
=======
    <div className="flex w-full flex-col max-h-[100vh] overflow-hidden">
>>>>>>> 6f71d770
      <Navbar />
      <div className="sidebar flex" style={{ height: 'calc(100vh - 64px)' }}>
        <Sidebar />
        <div className="flex flex-1 overflow-x-auto p-4 text-white">
          {children}
        </div>
      </div>
    </div>
  );
};

export default Layout;<|MERGE_RESOLUTION|>--- conflicted
+++ resolved
@@ -3,12 +3,7 @@
 
 const Layout: React.FC<{ children: React.ReactNode }> = ({ children }) => {
   return (
-<<<<<<< HEAD
     <div className="flex w-full flex-col bg-gray-900">
-=======
-    <div className="flex w-full flex-col max-h-[100vh] overflow-hidden">
->>>>>>> 6f71d770
-      <Navbar />
       <div className="sidebar flex" style={{ height: 'calc(100vh - 64px)' }}>
         <Sidebar />
         <div className="flex flex-1 overflow-x-auto p-4 text-white">
