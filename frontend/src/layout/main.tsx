import { Navbar } from '@/components/Navigation/Navbar/Navbar';
import Sidebar from '@/components/Navigation/Sidebar/Sidebar';

const Layout: React.FC<{ children: React.ReactNode }> = ({ children }) => {
  return (
    <div className="flex w-full flex-col bg-gray-900">
<<<<<<< HEAD
      <div className="sidebar flex" style={{ height: '100vh' }}>
=======
      <Navbar title="User" />
      <div className="sidebar flex" style={{ height: 'calc(100vh - 92px)' }}>
>>>>>>> e55889a6
        <Sidebar />
        <div className="flex flex-1 overflow-x-auto p-4 text-white">
          {children}
        </div>
      </div>
    </div>
  );
};

export default Layout;<|MERGE_RESOLUTION|>--- conflicted
+++ resolved
@@ -4,12 +4,8 @@
 const Layout: React.FC<{ children: React.ReactNode }> = ({ children }) => {
   return (
     <div className="flex w-full flex-col bg-gray-900">
-<<<<<<< HEAD
-      <div className="sidebar flex" style={{ height: '100vh' }}>
-=======
       <Navbar title="User" />
       <div className="sidebar flex" style={{ height: 'calc(100vh - 92px)' }}>
->>>>>>> e55889a6
         <Sidebar />
         <div className="flex flex-1 overflow-x-auto p-4 text-white">
           {children}
