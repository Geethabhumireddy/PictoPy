--- conflicted
+++ resolved
@@ -2,17 +2,12 @@
 import LoadingScreen from '@/components/ui/LoadingScreen/LoadingScreen';
 import { useImages } from '@/hooks/useImages';
 import { useLocalStorage } from '@/hooks/LocalStorage';
-<<<<<<< HEAD
-=======
 import { useEffect } from 'react';
 import { deleteCache } from '@/services/cacheService';
->>>>>>> ed42880c
 
 function Dashboard() {
   const [currentPaths] = useLocalStorage<string[]>('folderPaths', []);
   const { images, isCreating: loading } = useImages(currentPaths);
-<<<<<<< HEAD
-=======
   useEffect(() => {
     const func = async () => {
       try {
@@ -26,7 +21,6 @@
     };
     func();
   }, [currentPaths]);
->>>>>>> ed42880c
   if (loading) {
     return <LoadingScreen />;
   }
