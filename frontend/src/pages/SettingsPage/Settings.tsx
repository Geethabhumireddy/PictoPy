import React, { useState } from 'react';
import FolderPicker from '@/components/FolderPicker/FolderPicker';
import { deleteCache } from '@/services/cacheService';
import { Button } from '@/components/ui/button';
<<<<<<< HEAD
import { FolderSync, Trash2 } from 'lucide-react';
import { useLocalStorage } from '@/hooks/LocalStorage';
import LoadingScreen from '@/components/ui/LoadingScreen/LoadingScreen';
import ErrorDialog from '@/components/Album/Error';
import { usePictoMutation } from '@/hooks/useQueryExtensio';
import {
  deleteThumbnails,
  generateThumbnails,
} from '../../../api/api-functions/images.ts';
const Settings: React.FC = () => {
  const [currentPaths, setCurrentPaths] = useLocalStorage<string[]>(
    'folderPaths',
    [],
  );
  const [errorDialogContent, setErrorDialogContent] = useState<{
    title: string;
    description: string;
  } | null>(null);
  const { mutate: generateThumbnailsAPI, isPending: isGeneratingThumbnails } =
    usePictoMutation({
      mutationFn: generateThumbnails,
      autoInvalidateTags: ['ai-tagging-images', 'ai'],
    });

  const { mutate: deleteThumbnail, isPending: isDeletingThumbnails } =
    usePictoMutation({
      mutationFn: deleteThumbnails,
    });
  const handleFolderPathChange = async (newPaths: string[]) => {
    //Error if newPaths contains a path that is already in currentPaths
    const duplicatePaths = newPaths.filter((path) =>
      currentPaths.includes(path),
    );
    if (duplicatePaths.length > 0) {
      showErrorDialog(
        'Duplicate Paths',
        new Error(
          `The following paths are already selected: ${duplicatePaths.join(', ')}`,
        ),
      );
      return;
    }
    generateThumbnailsAPI([...currentPaths, ...newPaths]);
    setCurrentPaths([...currentPaths, ...newPaths]);
=======
import { FolderSync, Server } from 'lucide-react';
import { useLocalStorage } from '@/hooks/LocalStorage';
import LoadingScreen from '@/components/ui/LoadingScreen/LoadingScreen';
import { restartServer } from '@/utils/serverUtils';
import { isProd } from '@/utils/isProd';
const Settings: React.FC = () => {
  const [currentPath, setCurrentPath] = useLocalStorage('folderPath', '');
  const [isLoading, setIsLoading] = useState(false);
  const handleFolderPathChange = async (newPath: string) => {
    setCurrentPath(newPath);
>>>>>>> f9e160ad
    await deleteCache();
  };
  const handleDeleteCache = async () => {
    try {
      const result = await deleteCache();
      if (result) {
        console.log('Cache deleted');
      }
    } catch (error) {
      console.error('Error deleting cache:', error);
    }
  };

  const handleRemoveFolderPath = async (pathToRemove: string) => {
    try {
      const updatedPaths = currentPaths.filter((path) => path !== pathToRemove);
      setCurrentPaths(updatedPaths);
      deleteThumbnail(pathToRemove);
      await deleteCache();
      console.log(`Removed folder path: ${pathToRemove}`);
    } catch (error) {
      console.error('Error removing folder path:', error);
    }
  };

  if (isGeneratingThumbnails || isDeletingThumbnails) {
    return (
      <div>
        <LoadingScreen />
      </div>
    );
  }

  const showErrorDialog = (title: string, err: unknown) => {
    setErrorDialogContent({
      title,
      description:
        err instanceof Error ? err.message : 'An unknown error occurred',
    });
  };

  return (
    <div className="mx-auto flex-1 px-4 pt-1">
      <div className="bg-theme-light rounded-2xl space-y-6 border border-white/10 p-6 shadow backdrop-blur-md backdrop-saturate-150 dark:border-white/5 dark:bg-white/5">
        <div>
          <h2 className="text-theme-dark dark:text-theme-light mb-2 text-lg font-medium">
            Current Folder Paths
          </h2>
          {currentPaths.length > 0 ? (
            currentPaths.map((path, index) => (
              <div
                key={index}
                className="text-theme-dark dark:text-theme-light mt-2 flex items-center justify-between rounded-md border bg-gray-100 px-4 py-2 backdrop-blur-sm dark:border-white/5 dark:bg-white/5"
              >
                <span className="truncate">{path}</span>
                <Button
                  onClick={() => handleRemoveFolderPath(path)}
                  variant="outline"
                  className="h-10 w-10 border-gray-500 p-2 hover:bg-red-500 hover:text-white"
                >
                  <Trash2 className="h-4 w-4" />
                </Button>
              </div>
            ))
          ) : (
            <div className="text-theme-dark dark:text-theme-light mt-4 flex items-center justify-between rounded-md border bg-gray-100 px-4 py-2 backdrop-blur-sm dark:border-white/5 dark:bg-white/5">
              No folder paths selected
            </div>
          )}
        </div>
        <div className="w-40 space-y-4">
          <FolderPicker
            setFolderPaths={handleFolderPathChange}
            className="h-10 w-full"
          />
          <Button
            onClick={handleDeleteCache}
            variant="outline"
            className="h-10 w-full border-gray-500 hover:bg-accent dark:hover:bg-white/10"
          >
            <FolderSync className="text-gray-5 mr-2 h-5 w-5 dark:text-gray-50" />
            Refresh Cache
          </Button>
          {isProd() && (
            <Button
              onClick={() => restartServer(setIsLoading)}
              variant="outline"
              className="h-10 w-full border-gray-500 hover:bg-accent dark:hover:bg-white/10"
            >
              <Server className="text-gray-5 mr-2 h-5 w-5 dark:text-gray-50" />
              Restart Server
            </Button>
          )}
        </div>
      </div>
      <ErrorDialog
        content={errorDialogContent}
        onClose={() => setErrorDialogContent(null)}
      />
    </div>
  );
};

export default Settings;<|MERGE_RESOLUTION|>--- conflicted
+++ resolved
@@ -2,8 +2,9 @@
 import FolderPicker from '@/components/FolderPicker/FolderPicker';
 import { deleteCache } from '@/services/cacheService';
 import { Button } from '@/components/ui/button';
-<<<<<<< HEAD
-import { FolderSync, Trash2 } from 'lucide-react';
+import { restartServer } from '@/utils/serverUtils';
+import { isProd } from '@/utils/isProd';
+import { FolderSync, Trash2, Server } from 'lucide-react';
 import { useLocalStorage } from '@/hooks/LocalStorage';
 import LoadingScreen from '@/components/ui/LoadingScreen/LoadingScreen';
 import ErrorDialog from '@/components/Album/Error';
@@ -13,6 +14,7 @@
   generateThumbnails,
 } from '../../../api/api-functions/images.ts';
 const Settings: React.FC = () => {
+  const [isLoading, setIsLoading] = useState(false);
   const [currentPaths, setCurrentPaths] = useLocalStorage<string[]>(
     'folderPaths',
     [],
@@ -47,18 +49,6 @@
     }
     generateThumbnailsAPI([...currentPaths, ...newPaths]);
     setCurrentPaths([...currentPaths, ...newPaths]);
-=======
-import { FolderSync, Server } from 'lucide-react';
-import { useLocalStorage } from '@/hooks/LocalStorage';
-import LoadingScreen from '@/components/ui/LoadingScreen/LoadingScreen';
-import { restartServer } from '@/utils/serverUtils';
-import { isProd } from '@/utils/isProd';
-const Settings: React.FC = () => {
-  const [currentPath, setCurrentPath] = useLocalStorage('folderPath', '');
-  const [isLoading, setIsLoading] = useState(false);
-  const handleFolderPathChange = async (newPath: string) => {
-    setCurrentPath(newPath);
->>>>>>> f9e160ad
     await deleteCache();
   };
   const handleDeleteCache = async () => {
@@ -84,7 +74,7 @@
     }
   };
 
-  if (isGeneratingThumbnails || isDeletingThumbnails) {
+  if (isGeneratingThumbnails || isDeletingThumbnails || isLoading) {
     return (
       <div>
         <LoadingScreen />
