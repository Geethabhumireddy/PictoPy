--- conflicted
+++ resolved
@@ -271,12 +271,8 @@
     Ok(())
 }
 
-<<<<<<< HEAD
-
-fn apply_sepia(img: &DynamicImage) -> DynamicImage {
-=======
+
 pub fn apply_sepia(img: &DynamicImage) -> DynamicImage {
->>>>>>> e486223c
     let (width, height) = img.dimensions();
     let mut sepia_img = ImageBuffer::new(width, height);
 
