--- conflicted
+++ resolved
@@ -15,10 +15,8 @@
 use ring::aead::{self, Aad, LessSafeKey, Nonce, UnboundKey, AES_256_GCM};
 pub use file_service::FileService;
 use image::{DynamicImage, GenericImageView, ImageBuffer, Rgba};
-<<<<<<< HEAD
 use tauri::path::BaseDirectory;
 use tauri::Manager;
-=======
 use std::fs;  
 use directories::ProjectDirs; 
 use rand::seq::SliceRandom;
@@ -41,7 +39,6 @@
     #[serde(with = "chrono::serde::ts_seconds")]
     created_at: DateTime<Utc>,
 }
->>>>>>> 5d099bec
 
 #[tauri::command]
 pub fn get_folders_with_images(
