use std::collections::HashMap;
use std::path::{Path, PathBuf};
use std::time::SystemTime;
use tauri::State;
mod cache_service;
mod file_service;
pub use cache_service::CacheService;
use chrono::{DateTime, Datelike, Utc};
use data_encoding::BASE64;
use directories::ProjectDirs;
pub use file_service::FileService;
<<<<<<< HEAD
use image::{DynamicImage, GenericImageView, ImageBuffer, Rgba, RgbaImage};
use std::fs;  
use directories::ProjectDirs; 
use rand::seq::SliceRandom;
use std::collections::HashSet; 
use std::process::Command;
=======
use image::{DynamicImage, GenericImageView, ImageBuffer, Rgba};
use rand::seq::SliceRandom;
use ring::aead::{Aad, LessSafeKey, Nonce, UnboundKey, AES_256_GCM};
use ring::digest;
use ring::pbkdf2;
use ring::rand::{SecureRandom, SystemRandom};
use serde::{Deserialize, Serialize};
use std::collections::HashSet;
use std::fs;
use std::num::NonZeroU32;
use tauri::path::BaseDirectory;
use tauri::Manager;
>>>>>>> e486223c

pub const SECURE_FOLDER_NAME: &str = "secure_folder";
const SALT_LENGTH: usize = 16;
const NONCE_LENGTH: usize = 12;

#[derive(Serialize, Deserialize)]
pub struct SecureMedia {
    pub id: String,
    pub url: String,
    pub path: String,
<<<<<<< HEAD
    // pub base64_image: BASE64,
=======
>>>>>>> e486223c
}

#[derive(Debug, Serialize, Deserialize)]
pub struct MemoryImage {
    path: String,
    #[serde(with = "chrono::serde::ts_seconds")]
    created_at: DateTime<Utc>,
}

#[tauri::command]
pub fn get_folders_with_images(
    directory: &str,
    file_service: State<'_, FileService>,
    cache_service: State<'_, CacheService>,
) -> Vec<PathBuf> {
    if let Some(cached_folders) = cache_service.get_cached_folders() {
        return cached_folders;
    }

    let folders = file_service.get_folders_with_images(directory);
    let _ = cache_service.cache_folders(&folders);
    folders
}

#[tauri::command]
pub fn get_images_in_folder(
    folder_path: &str,
    file_service: State<'_, FileService>,
) -> Vec<PathBuf> {
    file_service.get_images_in_folder(folder_path)
}

#[tauri::command]
pub fn get_all_images_with_cache(
    state: tauri::State<FileService>,
    cache_state: tauri::State<CacheService>,
    directories: Vec<String>,
) -> Result<HashMap<u32, HashMap<u32, Vec<String>>>, String> {
    let cached_images = cache_state.get_cached_images();

    let mut images_by_year_month = if let Some(cached) = cached_images {
        let mut map: HashMap<u32, HashMap<u32, Vec<String>>> = HashMap::new();
        for path in cached {
            if let Ok(metadata) = std::fs::metadata(&path) {
                let date = metadata
                    .created()
                    .or_else(|_| metadata.modified())
                    .unwrap_or_else(|_| SystemTime::now());

                let datetime: DateTime<Utc> = date.into();
                let year = datetime.year() as u32;
                let month = datetime.month();
                map.entry(year)
                    .or_insert_with(HashMap::new)
                    .entry(month)
                    .or_insert_with(Vec::new)
                    .push(path.to_str().unwrap_or_default().to_string());
            }
        }
        map
    } else {
        let mut map: HashMap<u32, HashMap<u32, Vec<String>>> = HashMap::new();
        let mut all_image_paths: Vec<PathBuf> = Vec::new();

        for directory in directories {
            let all_images = state.get_all_images(&directory);

            for path in all_images {
                if let Ok(metadata) = std::fs::metadata(&path) {
                    let date = metadata
                        .created()
                        .or_else(|_| metadata.modified())
                        .unwrap_or_else(|_| SystemTime::now());

                    let datetime: DateTime<Utc> = date.into();
                    let year = datetime.year() as u32;
                    let month = datetime.month();
                    map.entry(year)
                        .or_insert_with(HashMap::new)
                        .entry(month)
                        .or_insert_with(Vec::new)
                        .push(path.to_str().unwrap_or_default().to_string());

                    all_image_paths.push(path); // Collect all paths for caching
                }
            }
        }

        // Cache the flattened list of image paths
        if let Err(e) = cache_state.cache_images(&all_image_paths) {
            eprintln!("Failed to cache images: {}", e);
        }

        map
    };

    // Sort the images within each month
    for year_map in images_by_year_month.values_mut() {
        for month_vec in year_map.values_mut() {
            month_vec.sort();
        }
    }

    Ok(images_by_year_month)
}

#[tauri::command]
pub fn get_all_videos_with_cache(
    state: tauri::State<FileService>,
    cache_state: tauri::State<CacheService>,
    directories: Vec<String>, // Updated to take an array of directories
) -> Result<HashMap<u32, HashMap<u32, Vec<String>>>, String> {
    let cached_videos = cache_state.get_cached_videos();

    let mut videos_by_year_month: HashMap<u32, HashMap<u32, Vec<String>>> =
        if let Some(cached) = cached_videos {
            let mut map: HashMap<u32, HashMap<u32, Vec<String>>> = HashMap::new();
            for path in cached {
                if let Ok(metadata) = std::fs::metadata(&path) {
                    if let Ok(created) = metadata.created() {
                        let datetime: DateTime<Utc> = created.into();
                        let year = datetime.year() as u32;
                        let month = datetime.month();
                        map.entry(year)
                            .or_insert_with(HashMap::new)
                            .entry(month)
                            .or_insert_with(Vec::new)
                            .push(path.to_str().unwrap_or_default().to_string());
                    }
                }
            }
            map
        } else {
            let mut map: HashMap<u32, HashMap<u32, Vec<String>>> = HashMap::new();
            for directory in directories {
                let all_videos = state.get_all_videos(&directory);
                for path in all_videos {
                    if let Ok(metadata) = std::fs::metadata(&path) {
                        if let Ok(created) = metadata.created() {
                            let datetime: DateTime<Utc> = created.into();
                            let year = datetime.year() as u32;
                            let month = datetime.month();
                            map.entry(year)
                                .or_insert_with(HashMap::new)
                                .entry(month)
                                .or_insert_with(Vec::new)
                                .push(path.to_str().unwrap_or_default().to_string());
                        }
                    }
                }
            }

            // Cache the aggregated video paths
            let flattened: Vec<PathBuf> = map
                .values()
                .flat_map(|year_map| year_map.values())
                .flatten()
                .map(|s| PathBuf::from(s))
                .collect();
            if let Err(e) = cache_state.cache_videos(&flattened) {
                eprintln!("Failed to cache videos: {}", e);
            }

            map
        };

    // Sort the videos within each month
    for year_map in videos_by_year_month.values_mut() {
        for month_vec in year_map.values_mut() {
            month_vec.sort();
        }
    }

    Ok(videos_by_year_month)
}

#[tauri::command]
pub async fn share_file(path: String) -> Result<(), String> {
    use std::process::Command;

    #[cfg(target_os = "windows")]
    {
        Command::new("explorer")
            .args(["/select,", &path])
            .spawn()
            .map_err(|e| e.to_string())?;
    }

    #[cfg(target_os = "macos")]
    {
        Command::new("open")
            .args(["-R", &path])
            .spawn()
            .map_err(|e| e.to_string())?;
    }

    #[cfg(target_os = "linux")]
    {
        Command::new("xdg-open")
            .arg(&path)
            .spawn()
            .map_err(|e| e.to_string())?;
    }

    Ok(())
}


#[tauri::command]
pub async fn save_edited_image(
    image_data: Vec<u8>,
    original_path: String,
    filter: String,
    brightness: i32,
    contrast: i32,
    vibrance: i32,
    exposure: i32,
    temperature: i32,
    sharpness: i32,
    vignette: i32,
    highlights: i32,
) -> Result<(), String> {
    let mut img = image::load_from_memory(&image_data).map_err(|e| e.to_string())?;

    // Apply filter
    match filter.as_str() {
        "grayscale(100%)" => img = img.grayscale(),
        "sepia(100%)" => img = apply_sepia(&img),
        "invert(100%)" => {
            img.invert();
        }
        "saturate(200%)" => img = apply_saturation(&img, 2.0),
        _ => {}
    }

    // Apply adjustments
    img = adjust_brightness_contrast(&img, brightness, contrast);
    img = apply_vibrance(&img, vibrance);
    img = apply_exposure(&img, exposure);
    img = apply_temperature(&img, temperature);
    img = apply_sharpness(&img, sharpness);
    img = apply_vignette(&img, vignette);
    img = apply_highlights(&img, highlights);

    let original_path = Path::new(&original_path);
    let parent_dir = original_path.parent().unwrap_or_else(|| Path::new("."));
    let filename = original_path.file_name().unwrap_or_else(|| std::ffi::OsStr::new("image.png"));
    let new_filename = format!("edited_{}", filename.to_string_lossy());
    let new_path = parent_dir.join(new_filename);

    // Save the edited image
<<<<<<< HEAD
    img.save(&new_path).map_err(|e| e.to_string())?;
=======
    let path = PathBuf::from(original_path);
    let file_stem = path.file_stem().unwrap_or_default();
    let extension = path.extension().unwrap_or_default();

    let mut edited_path = path.clone();
    edited_path.set_file_name(format!(
        "{}_edited.{}",
        file_stem.to_string_lossy(),
        extension.to_string_lossy()
    ));

    img.save(&edited_path).map_err(|e| e.to_string())?;
>>>>>>> e486223c

    Ok(())

}

<<<<<<< HEAD
fn apply_sepia(img: &DynamicImage) -> DynamicImage {
    let mut sepia = img.to_rgb8();
    for pixel in sepia.pixels_mut() {
=======
pub fn apply_sepia(img: &DynamicImage) -> DynamicImage {
    let (width, height) = img.dimensions();
    let mut sepia_img = ImageBuffer::new(width, height);

    for (x, y, pixel) in img.pixels() {
>>>>>>> e486223c
        let r = pixel[0] as f32;
        let g = pixel[1] as f32;
        let b = pixel[2] as f32;
        pixel[0] = ((r * 0.393) + (g * 0.769) + (b * 0.189)).min(255.0) as u8;
        pixel[1] = ((r * 0.349) + (g * 0.686) + (b * 0.168)).min(255.0) as u8;
        pixel[2] = ((r * 0.272) + (g * 0.534) + (b * 0.131)).min(255.0) as u8;
    }
    DynamicImage::ImageRgb8(sepia)
}

fn apply_saturation(img: &DynamicImage, factor: f32) -> DynamicImage {
    let mut saturated = img.to_rgb8();
    for pixel in saturated.pixels_mut() {
        let r = pixel[0] as f32 / 255.0;
        let g = pixel[1] as f32 / 255.0;
        let b = pixel[2] as f32 / 255.0;
        let max = r.max(g).max(b);
        let min = r.min(g).min(b);
        let delta = max - min;
        if delta != 0.0 {
            let sat = (delta / max) * factor;
            pixel[0] = (((r - 0.5) * sat + 0.5).max(0.0).min(1.0) * 255.0) as u8;
            pixel[1] = (((g - 0.5) * sat + 0.5).max(0.0).min(1.0) * 255.0) as u8;
            pixel[2] = (((b - 0.5) * sat + 0.5).max(0.0).min(1.0) * 255.0) as u8;
        }
    }
    DynamicImage::ImageRgb8(saturated)
}

<<<<<<< HEAD
fn adjust_brightness_contrast(img: &DynamicImage, brightness: i32, contrast: i32) -> DynamicImage {
    let mut adjusted = img.to_rgb8();
    for pixel in adjusted.pixels_mut() {
=======
pub fn adjust_brightness_contrast(
    img: &DynamicImage,
    brightness: i32,
    contrast: i32,
) -> DynamicImage {
    let (width, height) = img.dimensions();
    let mut adjusted_img = ImageBuffer::new(width, height);

    let brightness_factor = brightness as f32 / 100.0;
    let contrast_factor = contrast as f32 / 100.0;

    for (x, y, pixel) in img.pixels() {
        let mut new_pixel = [0; 4];
>>>>>>> e486223c
        for c in 0..3 {
            let mut color = pixel[c] as f32;
            // Apply brightness
            color += brightness as f32 * 2.55;
            // Apply contrast
            color = ((color - 128.0) * (contrast as f32 / 100.0 + 1.0)) + 128.0;
            pixel[c] = color.max(0.0).min(255.0) as u8;
        }
    }
    DynamicImage::ImageRgb8(adjusted)
}

fn apply_vibrance(img: &DynamicImage, vibrance: i32) -> DynamicImage {
    let mut vibrant = img.to_rgb8();
    let vibrance_factor = vibrance as f32 / 100.0;

    for pixel in vibrant.pixels_mut() {
        let r = pixel[0] as f32 / 255.0;
        let g = pixel[1] as f32 / 255.0;
        let b = pixel[2] as f32 / 255.0;
        
        let max = r.max(g).max(b);
        let avg = (r + g + b) / 3.0;

        let amt = (max - avg) * 2.0 * vibrance_factor; 

        pixel[0] = ((r + (max - r) * amt) * 255.0).clamp(0.0, 255.0) as u8;
        pixel[1] = ((g + (max - g) * amt) * 255.0).clamp(0.0, 255.0) as u8;
        pixel[2] = ((b + (max - b) * amt) * 255.0).clamp(0.0, 255.0) as u8;
    }

    DynamicImage::ImageRgb8(vibrant)
}


fn apply_exposure(img: &DynamicImage, exposure: i32) -> DynamicImage {
    let mut exposed = img.to_rgb8();
    let factor = 2.0f32.powf(exposure as f32 / 100.0); 

    for pixel in exposed.pixels_mut() {
        for c in 0..3 {
            pixel[c] = ((pixel[c] as f32 * factor).clamp(0.0, 255.0)) as u8;
        }
    }

    DynamicImage::ImageRgb8(exposed)
}

fn apply_temperature(img: &DynamicImage, temperature: i32) -> DynamicImage {
    let mut temp_adjusted = img.to_rgb8();
    let factor = temperature as f32 / 100.0;
    for pixel in temp_adjusted.pixels_mut() {
        let r = (pixel[0] as f32 * (1.0 + factor)).min(255.0) as u8;
        let b = (pixel[2] as f32 * (1.0 - factor)).max(0.0) as u8;
        pixel[0] = r;
        pixel[2] = b;
    }
    DynamicImage::ImageRgb8(temp_adjusted)
}

fn apply_sharpness(img: &DynamicImage, sharpness: i32) -> DynamicImage {
    let rgba_img = img.to_rgba8();
    let (width, height) = rgba_img.dimensions();
    let mut sharpened = RgbaImage::new(width, height);

    let kernel: [f32; 9] = [
        -1.0, -1.0, -1.0,
        -1.0,  9.0, -1.0,
        -1.0, -1.0, -1.0,
    ];

    let sharpness_factor = sharpness as f32 / 100.0;

    for y in 1..height-1 {
        for x in 1..width-1 {
            let mut new_pixel = [0.0; 4];
            for ky in 0..3 {
                for kx in 0..3 {
                    let pixel = rgba_img.get_pixel(x + kx - 1, y + ky - 1);
                    for c in 0..3 {
                        new_pixel[c] += pixel[c] as f32 * kernel[(ky * 3 + kx) as usize];
                    }
                }
            }
            let original = rgba_img.get_pixel(x, y);
            for c in 0..3 {
                new_pixel[c] = original[c] as f32 * (1.0 - sharpness_factor) + new_pixel[c] * sharpness_factor;
                new_pixel[c] = new_pixel[c].max(0.0).min(255.0);
            }
            new_pixel[3] = original[3] as f32;
            sharpened.put_pixel(x, y, Rgba([new_pixel[0] as u8, new_pixel[1] as u8, new_pixel[2] as u8, new_pixel[3] as u8]));
        }
    }

    DynamicImage::ImageRgba8(sharpened)
}

fn apply_vignette(img: &DynamicImage, vignette: i32) -> DynamicImage {
    let mut vignetted = img.to_rgba8();
    let (width, height) = vignetted.dimensions();
    let center_x = width as f32 / 2.0;
    let center_y = height as f32 / 2.0;
    let max_dist = (center_x.powi(2) + center_y.powi(2)).sqrt();
    let factor = vignette as f32 / 100.0;

    for (x, y, pixel) in vignetted.enumerate_pixels_mut() {
        let dist = ((x as f32 - center_x).powi(2) + (y as f32 - center_y).powi(2)).sqrt();
        let vignette_factor = 1.0 - (dist / max_dist * factor).clamp(0.0, 1.0); // Smooth falloff

        for c in 0..3 {
            pixel[c] = ((pixel[c] as f32 * vignette_factor).clamp(0.0, 255.0)) as u8;
        }
    }

    DynamicImage::ImageRgba8(vignetted)
}

fn apply_highlights(img: &DynamicImage, highlights: i32) -> DynamicImage {
    let mut highlighted = img.to_rgb8();
    let factor = highlights as f32 / 100.0;

    for pixel in highlighted.pixels_mut() {
        for c in 0..3 {
            let value = pixel[c] as f32;
            if value > 128.0 {
                let alpha = ((value - 128.0) / 127.0) * factor;
                // Blend the original value with white (255) based on alpha
                let new_value = value * (1.0 - alpha) + 255.0 * alpha;
                pixel[c] = new_value.clamp(0.0, 255.0) as u8;
            }
        }
    }

    DynamicImage::ImageRgb8(highlighted)
}

pub fn get_secure_folder_path() -> Result<PathBuf, String> {
    let project_dirs = ProjectDirs::from("com", "AOSSIE", "Pictopy")
        .ok_or_else(|| "Failed to get project directories".to_string())?;
    let mut path = project_dirs.data_dir().to_path_buf();
    path.push(SECURE_FOLDER_NAME);
    Ok(path)
}

pub fn generate_salt() -> [u8; SALT_LENGTH] {
    let mut salt = [0u8; SALT_LENGTH];
    SystemRandom::new().fill(&mut salt).unwrap();
    salt
}

#[tauri::command]
pub async fn move_to_secure_folder(path: String, password: String) -> Result<(), String> {
    let secure_folder = get_secure_folder_path()?;
    let file_name = Path::new(&path).file_name().ok_or("Invalid file name")?;
    let dest_path = secure_folder.join(file_name);

    let content = fs::read(&path).map_err(|e| e.to_string())?;
    let ciphertext_length = content.len() + AES_256_GCM.tag_len();
    let _expected_length = SALT_LENGTH + NONCE_LENGTH + ciphertext_length + 16;
    let encrypted = encrypt_data(&content, &password).map_err(|e| e.to_string())?;
    println!("Encrypted file size: {}", encrypted.len());
    fs::write(&dest_path, encrypted).map_err(|e| e.to_string())?;
    println!("Encrypted file saved to: {:?}", secure_folder);
    fs::remove_file(&path).map_err(|e| e.to_string())?;

    let thumbnails_folder = Path::new(&path)
        .parent() // Get parent directory of the original file
        .and_then(|parent| parent.join("PictoPy.thumbnails").canonicalize().ok()) // Navigate to PictoPy.thumbnails
        .ok_or("Unable to locate thumbnails directory")?;
    let thumbnail_path = thumbnails_folder.join(file_name);

    if thumbnail_path.exists() {
        fs::remove_file(&thumbnail_path).map_err(|e| e.to_string())?;
        println!("Thumbnail deleted: {:?}", thumbnail_path);
    } else {
        println!("Thumbnail not found: {:?}", thumbnail_path);
    }

    // Store the original path
    let metadata_path = secure_folder.join("metadata.json");
    let mut metadata: HashMap<String, String> = if metadata_path.exists() {
        serde_json::from_str(&fs::read_to_string(&metadata_path).map_err(|e| e.to_string())?)
            .map_err(|e| e.to_string())?
    } else {
        HashMap::new()
    };
    metadata.insert(file_name.to_string_lossy().to_string(), path);
    fs::write(&metadata_path, serde_json::to_string(&metadata).unwrap())
        .map_err(|e| e.to_string())?;

    Ok(())
}

#[tauri::command]
pub async fn remove_from_secure_folder(file_name: String, password: String) -> Result<(), String> {
    let secure_folder = get_secure_folder_path()?;
    let file_path = secure_folder.join(&file_name);
    let metadata_path = secure_folder.join("metadata.json");

    // Read and decrypt the file
    let encrypted_content = fs::read(&file_path).map_err(|e| e.to_string())?;
    let decrypted_content =
        decrypt_data(&encrypted_content, &password).map_err(|e| e.to_string())?;

    // Get the original path
    let metadata: HashMap<String, String> =
        serde_json::from_str(&fs::read_to_string(&metadata_path).map_err(|e| e.to_string())?)
            .map_err(|e| e.to_string())?;
    let original_path = metadata.get(&file_name).ok_or("Original path not found")?;

    // Write the decrypted content back to the original path
    fs::write(original_path, decrypted_content).map_err(|e| e.to_string())?;

    // Remove the file from the secure folder and update metadata
    fs::remove_file(&file_path).map_err(|e| e.to_string())?;
    let mut updated_metadata = metadata;
    updated_metadata.remove(&file_name);
    fs::write(
        &metadata_path,
        serde_json::to_string(&updated_metadata).unwrap(),
    )
    .map_err(|e| e.to_string())?;

    Ok(())
}

#[tauri::command]
pub async fn create_secure_folder(password: String) -> Result<(), String> {
    let secure_folder = get_secure_folder_path()?;
    fs::create_dir_all(&secure_folder).map_err(|e| e.to_string())?;
    println!("Secure folder path: {:?}", secure_folder);

    let salt = generate_salt();
    let hashed_password = hash_password(&password, &salt);

    let config_path = secure_folder.join("config.json");
    let config = serde_json::json!({
        "salt": BASE64.encode(&salt),
        "hashed_password": BASE64.encode(&hashed_password),
    });
    fs::write(config_path, serde_json::to_string(&config).unwrap()).map_err(|e| e.to_string())?;

    let nomedia_path = secure_folder.join(".nomedia");
    fs::write(nomedia_path, "").map_err(|e| e.to_string())?;

    Ok(())
}

#[tauri::command]
pub async fn get_secure_media(password: String) -> Result<Vec<SecureMedia>, String> {
    let secure_folder = get_secure_folder_path()?;
    let mut secure_media = Vec::new();

    for entry in fs::read_dir(secure_folder).map_err(|e| e.to_string())? {
        let entry = entry.map_err(|e| e.to_string())?;
        let path = entry.path();

        if path.is_file()
            && path
                .extension()
                .map_or(false, |ext| ext == "jpg" || ext == "png")
        {
            let content = fs::read(&path).map_err(|e| e.to_string())?;
            let decrypted = decrypt_data(&content, &password).map_err(|e| e.to_string())?;

            let temp_dir = std::env::temp_dir();
            let temp_file = temp_dir.join(path.file_name().unwrap());
            fs::write(&temp_file, decrypted).map_err(|e| e.to_string())?;
            println!("SecureMedia: {:?}", path.to_string_lossy().to_string());
            println!("SecureMedia: {:?}", temp_file.to_string_lossy().to_string());

            secure_media.push(SecureMedia {
                id: path.file_name().unwrap().to_string_lossy().to_string(),
                url: format!("file://{}", temp_file.to_string_lossy().to_string()),
                path: path.to_string_lossy().to_string(),
            });
        }
    }

    println!("SECURE MEDIA: {:?}", secure_media.len());

    Ok(secure_media)
}

pub fn hash_password(password: &str, salt: &[u8]) -> Vec<u8> {
    let mut hash = [0u8; digest::SHA256_OUTPUT_LEN];
    pbkdf2::derive(
        pbkdf2::PBKDF2_HMAC_SHA256,
        NonZeroU32::new(100_000).unwrap(),
        salt,
        password.as_bytes(),
        &mut hash,
    );
    hash.to_vec()
}

pub fn encrypt_data(data: &[u8], password: &str) -> Result<Vec<u8>, ring::error::Unspecified> {
    let salt = generate_salt();
    let key = derive_key(password, &salt);
    let nonce = generate_nonce();

    let mut in_out = data.to_vec();
    let tag = key.seal_in_place_separate_tag(
        Nonce::assume_unique_for_key(nonce),
        Aad::empty(),
        &mut in_out,
    )?;

    let mut result = Vec::new();
    result.extend_from_slice(&salt);
    result.extend_from_slice(&nonce);
    result.extend_from_slice(&in_out);
    result.extend_from_slice(tag.as_ref());

    Ok(result)
}

pub fn decrypt_data(encrypted: &[u8], password: &str) -> Result<Vec<u8>, String> {
    println!("Decrypting data...");

    if encrypted.len() < SALT_LENGTH + NONCE_LENGTH + 16 {
        return Err(format!(
            "Encrypted data too short: {} bytes",
            encrypted.len()
        ));
    }

    let salt = &encrypted[..SALT_LENGTH];
    let nonce = &encrypted[SALT_LENGTH..SALT_LENGTH + NONCE_LENGTH];
    let tag_len = 16;
    let (ciphertext, tag) = encrypted[SALT_LENGTH + NONCE_LENGTH..]
        .split_at(encrypted.len() - SALT_LENGTH - NONCE_LENGTH - tag_len);

    let key = derive_key(password, salt);
    let nonce = match Nonce::try_assume_unique_for_key(nonce) {
        Ok(n) => n,
        Err(e) => return Err(format!("Nonce error: {:?}", e)),
    };

    let mut plaintext = ciphertext.to_vec();
    plaintext.extend_from_slice(tag);

    match key.open_in_place(nonce, Aad::empty(), &mut plaintext) {
        Ok(decrypted) => {
            println!(
                "Decryption successful! Decrypted length: {}",
                decrypted.len()
            );
            Ok(decrypted.to_vec())
        }
        Err(e) => Err(format!("Decryption error: {:?}", e)),
    }
}

#[tauri::command]
pub async fn unlock_secure_folder(password: String) -> Result<bool, String> {
    let secure_folder = get_secure_folder_path()?;
    let config_path = secure_folder.join("config.json");

    if !config_path.exists() {
        return Err("Secure folder not set up".to_string());
    }

    let config: serde_json::Value =
        serde_json::from_str(&fs::read_to_string(config_path).map_err(|e| e.to_string())?)
            .map_err(|e| e.to_string())?;

    let salt = BASE64
        .decode(config["salt"].as_str().ok_or("Invalid salt")?.as_bytes())
        .map_err(|e| e.to_string())?;
    let stored_hash = BASE64
        .decode(
            config["hashed_password"]
                .as_str()
                .ok_or("Invalid hash")?
                .as_bytes(),
        )
        .map_err(|e| e.to_string())?;

    let input_hash = hash_password(&password, &salt);

    Ok(input_hash == stored_hash)
}

pub fn derive_key(password: &str, salt: &[u8]) -> LessSafeKey {
    let mut key_bytes = [0u8; 32];
    pbkdf2::derive(
        pbkdf2::PBKDF2_HMAC_SHA256,
        NonZeroU32::new(100_000).unwrap(),
        salt,
        password.as_bytes(),
        &mut key_bytes,
    );

    let unbound_key = UnboundKey::new(&AES_256_GCM, &key_bytes).unwrap();
    LessSafeKey::new(unbound_key)
}

#[tauri::command]
pub async fn check_secure_folder_status() -> Result<bool, String> {
    let secure_folder = get_secure_folder_path()?;
    let config_path = secure_folder.join("config.json");
    Ok(config_path.exists())
}

pub fn generate_nonce() -> [u8; NONCE_LENGTH] {
    let mut nonce = [0u8; NONCE_LENGTH];
    SystemRandom::new().fill(&mut nonce).unwrap();
    nonce
}

#[tauri::command]
pub fn get_random_memories(
    directories: Vec<String>,
    count: usize,
) -> Result<Vec<MemoryImage>, String> {
    let mut all_images = Vec::new();
    let mut used_paths = HashSet::new();

    for dir in directories {
        let images = get_images_from_directory(&dir)?;
        all_images.extend(images);
    }

    let mut rng = rand::thread_rng();
    all_images.shuffle(&mut rng);

    let selected_images = all_images
        .into_iter()
        .filter(|img| used_paths.insert(img.path.clone()))
        .take(count)
        .collect();

    Ok(selected_images)
}

pub fn get_images_from_directory(dir: &str) -> Result<Vec<MemoryImage>, String> {
    let path = Path::new(dir);
    if !path.is_dir() {
        return Err(format!("{} is not a directory", dir));
    }

    let mut images = Vec::new();

    for entry in std::fs::read_dir(path).map_err(|e| e.to_string())? {
        let entry = entry.map_err(|e| e.to_string())?;
        let path = entry.path();

        if path.is_dir() {
            // Recursively call get_images_from_directory for subdirectories
            let sub_images = get_images_from_directory(path.to_str().unwrap())?;
            images.extend(sub_images);
        } else if path.is_file() && is_image_file(&path) {
            if let Ok(metadata) = std::fs::metadata(&path) {
                if let Ok(created) = metadata.created() {
                    let created_at: DateTime<Utc> = created.into();
                    images.push(MemoryImage {
                        path: path.to_string_lossy().into_owned(),
                        created_at,
                    });
                }
            }
        }
    }

    Ok(images)
}

pub fn is_image_file(path: &Path) -> bool {
    let extensions = ["jpg", "jpeg", "png", "gif"];
    path.extension()
        .and_then(|ext| ext.to_str())
        .map(|ext| extensions.contains(&ext.to_lowercase().as_str()))
        .unwrap_or(false)
}

#[tauri::command]
pub fn delete_cache(cache_service: State<'_, CacheService>) -> bool {
    cache_service.delete_all_caches()
}

#[tauri::command]
<<<<<<< HEAD
pub async fn set_wallpaper(path: String) -> Result<(), String> {
    let uri = format!("file://{}", path);
    println!("Setting wallpaper to: {}", uri);
    #[cfg(target_os = "windows")]
    {
        use winapi::um::winuser::{SystemParametersInfoW, SPIF_UPDATEINIFILE, SPIF_SENDCHANGE, SPI_SETDESKWALLPAPER};
        use std::os::windows::ffi::OsStrExt;
        use std::ffi::OsStr;

        let wide: Vec<u16> = OsStr::new(&path).encode_wide().chain(Some(0)).collect();
        let result = unsafe {
            SystemParametersInfoW(
                SPI_SETDESKWALLPAPER,
                0,
                wide.as_ptr() as *mut _,
                SPIF_UPDATEINIFILE | SPIF_SENDCHANGE
            )
        };

        if result == 0 {
            return Err("Failed to set wallpaper".to_string());
        }
    }

    #[cfg(target_os = "macos")]
    {
        let script = format!(
            r#"tell application "Finder" to set desktop picture to POSIX file "{}""#,
            path
        );
        let output = Command::new("osascript")
            .arg("-e")
            .arg(&script)
            .output()
            .map_err(|e| e.to_string())?;

        if !output.status.success() {
            return Err(String::from_utf8_lossy(&output.stderr).to_string());
        }
    }

    #[cfg(target_os = "linux")]
    {
        // This assumes a GNOME-based desktop environment
        let desktop_env = std::env::var("XDG_CURRENT_DESKTOP").unwrap_or_default().to_lowercase();

        if desktop_env.contains("gnome") {
            let output = Command::new("gsettings")
                .args(&["set", "org.gnome.desktop.background", "picture-uri", &format!("file://{}", path)])
                .output()
                .map_err(|e| e.to_string())?;
    
            if !output.status.success() {
                return Err(String::from_utf8_lossy(&output.stderr).to_string());
            }
        } else if desktop_env.contains("kde") {
            let script = format!(
                r#"qdbus org.kde.plasmashell /PlasmaShell org.kde.PlasmaShell.evaluateScript 'var allDesktops = desktops(); for (i=0; i<allDesktops.length; i++) {{ allDesktops[i].wallpaperPlugin = "org.kde.image"; allDesktops[i].currentConfigGroup = Array("Wallpaper", "org.kde.image", "General"); allDesktops[i].writeConfig("Image", "file://{}"); }}'"#,
                path
            );
            let output = Command::new("sh")
                .arg("-c")
                .arg(&script)
                .output()
                .map_err(|e| e.to_string())?;
    
            if !output.status.success() {
                return Err(String::from_utf8_lossy(&output.stderr).to_string());
            }
        } else {
            return Err("Unsupported desktop environment".to_string());
        }

    }

    Ok(())
}

#[tauri::command]
pub async fn open_folder(path: String) -> Result<(), String> {
    let parent = std::path::Path::new(&path)
        .parent()
        .ok_or_else(|| "Unable to get parent directory".to_string())?;

    #[cfg(target_os = "windows")]
    {
        Command::new("explorer")
            .arg(parent)
            .spawn()
            .map_err(|e| e.to_string())?;
    }

    #[cfg(target_os = "macos")]
    {
        Command::new("open")
            .arg(parent)
            .spawn()
            .map_err(|e| e.to_string())?;
    }

    #[cfg(target_os = "linux")]
    {
        Command::new("xdg-open")
            .arg(parent)
            .spawn()
            .map_err(|e| e.to_string())?;
    }

    Ok(())
}

#[tauri::command]
pub async fn open_with(path: String) -> Result<(), String> {
    #[cfg(target_os = "windows")]
    {
        Command::new("rundll32.exe")
            .args(&["shell32.dll,OpenAs_RunDLL", &path])
            .spawn()
            .map_err(|e| e.to_string())?;
    }

    #[cfg(target_os = "macos")]
    {
        Command::new("open")
            .args(&["-a", &path])
            .spawn()
            .map_err(|e| e.to_string())?;
    }

    #[cfg(target_os = "linux")]
    {
        Command::new("xdg-open")
            .arg(&path)
            .spawn()
            .map_err(|e| e.to_string())?;
    }

    Ok(())
=======
pub fn get_server_path(handle: tauri::AppHandle) -> Result<String, String> {
    let resource_path = handle
        .path()
        .resolve("resources/server", BaseDirectory::Resource)
        .map_err(|e| e.to_string())?;
    Ok(resource_path.to_string_lossy().to_string())
>>>>>>> e486223c
}<|MERGE_RESOLUTION|>--- conflicted
+++ resolved
@@ -9,27 +9,19 @@
 use data_encoding::BASE64;
 use directories::ProjectDirs;
 pub use file_service::FileService;
-<<<<<<< HEAD
-use image::{DynamicImage, GenericImageView, ImageBuffer, Rgba, RgbaImage};
 use std::fs;  
-use directories::ProjectDirs; 
 use rand::seq::SliceRandom;
-use std::collections::HashSet; 
 use std::process::Command;
-=======
-use image::{DynamicImage, GenericImageView, ImageBuffer, Rgba};
-use rand::seq::SliceRandom;
+use image::{DynamicImage, Rgba, RgbaImage};
 use ring::aead::{Aad, LessSafeKey, Nonce, UnboundKey, AES_256_GCM};
 use ring::digest;
 use ring::pbkdf2;
 use ring::rand::{SecureRandom, SystemRandom};
 use serde::{Deserialize, Serialize};
 use std::collections::HashSet;
-use std::fs;
 use std::num::NonZeroU32;
 use tauri::path::BaseDirectory;
 use tauri::Manager;
->>>>>>> e486223c
 
 pub const SECURE_FOLDER_NAME: &str = "secure_folder";
 const SALT_LENGTH: usize = 16;
@@ -40,10 +32,6 @@
     pub id: String,
     pub url: String,
     pub path: String,
-<<<<<<< HEAD
-    // pub base64_image: BASE64,
-=======
->>>>>>> e486223c
 }
 
 #[derive(Debug, Serialize, Deserialize)]
@@ -294,39 +282,15 @@
     let new_filename = format!("edited_{}", filename.to_string_lossy());
     let new_path = parent_dir.join(new_filename);
 
-    // Save the edited image
-<<<<<<< HEAD
     img.save(&new_path).map_err(|e| e.to_string())?;
-=======
-    let path = PathBuf::from(original_path);
-    let file_stem = path.file_stem().unwrap_or_default();
-    let extension = path.extension().unwrap_or_default();
-
-    let mut edited_path = path.clone();
-    edited_path.set_file_name(format!(
-        "{}_edited.{}",
-        file_stem.to_string_lossy(),
-        extension.to_string_lossy()
-    ));
-
-    img.save(&edited_path).map_err(|e| e.to_string())?;
->>>>>>> e486223c
 
     Ok(())
 
 }
 
-<<<<<<< HEAD
 fn apply_sepia(img: &DynamicImage) -> DynamicImage {
     let mut sepia = img.to_rgb8();
     for pixel in sepia.pixels_mut() {
-=======
-pub fn apply_sepia(img: &DynamicImage) -> DynamicImage {
-    let (width, height) = img.dimensions();
-    let mut sepia_img = ImageBuffer::new(width, height);
-
-    for (x, y, pixel) in img.pixels() {
->>>>>>> e486223c
         let r = pixel[0] as f32;
         let g = pixel[1] as f32;
         let b = pixel[2] as f32;
@@ -356,25 +320,9 @@
     DynamicImage::ImageRgb8(saturated)
 }
 
-<<<<<<< HEAD
 fn adjust_brightness_contrast(img: &DynamicImage, brightness: i32, contrast: i32) -> DynamicImage {
     let mut adjusted = img.to_rgb8();
     for pixel in adjusted.pixels_mut() {
-=======
-pub fn adjust_brightness_contrast(
-    img: &DynamicImage,
-    brightness: i32,
-    contrast: i32,
-) -> DynamicImage {
-    let (width, height) = img.dimensions();
-    let mut adjusted_img = ImageBuffer::new(width, height);
-
-    let brightness_factor = brightness as f32 / 100.0;
-    let contrast_factor = contrast as f32 / 100.0;
-
-    for (x, y, pixel) in img.pixels() {
-        let mut new_pixel = [0; 4];
->>>>>>> e486223c
         for c in 0..3 {
             let mut color = pixel[c] as f32;
             // Apply brightness
@@ -857,7 +805,6 @@
 }
 
 #[tauri::command]
-<<<<<<< HEAD
 pub async fn set_wallpaper(path: String) -> Result<(), String> {
     let uri = format!("file://{}", path);
     println!("Setting wallpaper to: {}", uri);
@@ -996,12 +943,13 @@
     }
 
     Ok(())
-=======
+}
+
+#[tauri::command]
 pub fn get_server_path(handle: tauri::AppHandle) -> Result<String, String> {
     let resource_path = handle
         .path()
         .resolve("resources/server", BaseDirectory::Resource)
         .map_err(|e| e.to_string())?;
     Ok(resource_path.to_string_lossy().to_string())
->>>>>>> e486223c
 }